#!/usr/bin/env python2.7
"""
pyGCluster is a clustering algorithm focusing on noise injection for subsequent cluster validation.
By requesting identical cluster identity, the reproducibility of a large amount of clusters
obtained with agglomerative hierarchical clustering (AHC) is assessed.
Furthermore, a multitude of different distance-linkage combinations (DLCs) are evaluated.
Finally, associations of highly reproducible clusters, called communities, are created.
Graphical representation of the results as node maps and expression maps is implemented.

The pyGCluster module contains the main class :py:class:`pyGCluster.Cluster` and some functions
    | :py:func:`pyGCluster.create_default_alphabet`
    | :py:func:`pyGCluster.resampling_multiprocess`
    | :py:func:`pyGCluster.seekAndDestry`
    | :py:func:`pyGCluster.yield_noisejected_dataset`

"""
#
# pyGCluster
#
# Copyright (C) D. Jaeger and C. Fufezan
#
#    This program is free software: you can redistribute it and/or modify
#    it under the terms of the GNU General Public License as published by
#    the Free Software Foundation, either version 3 of the License, or
#    (at your option) any later version.
#
#    This program is distributed in the hope that it will be useful,
#    but WITHOUT ANY WARRANTY; without even the implied warranty of
#    MERCHANTABILITY or FITNESS FOR A PARTICULAR PURPOSE.  See the
#    GNU General Public License for more details.
#
#    You should have received a copy of the GNU General Public License
#    along with this program.  If not, see <http://www.gnu.org/licenses/>.
#
#
from __future__ import print_function
import sys, os
from collections import defaultdict as ddict
from collections import OrderedDict
import math
import time
import random
import subprocess
import string
import codecs
import bisect
import multiprocessing
import itertools
# import unicode
if sys.version_info[0] == 3:
    import pickle
    def unicode(x, errors='replace'):
        return x
else: # 2k, explicitely import cPickle
    import cPickle as pickle


def yield_noisejected_dataset(data, iterations):
    '''
    Generator yielding a re-sampled dataset with each iteration.
    A re-sampled dataset is created by re-sampling each data point
    from the normal distribution given by its associated mean and standard deviation value.
    See the example in Supplementary Material in pyGCluster's publication for how to define an own noise-function (e.g. uniform noise).

    :param data: dictionary ( OrderedDict! ) holding the data to be re-sampled.
    :type data: collections.OrderedDict()
    :param iterations: the number of re-sampled datasets this generator will yield.
    :type iterations: int

    :rtype: none
    '''
    import numpy
    # the check that no condition is missing in arg: data is made prior, in Cluster.__init__()
    # this is required, because only equally shaped arrays can be clustered!
    # otherwise, 'ValueError: setting an array element with a sequence.'
    Random                     = numpy.random.RandomState() # get instance for new seed!
    n_conditions               = len( data[ sorted( data.keys() )[ 0 ] ] )
    simulated_dataset          = numpy.zeros( ( len( data ), n_conditions ) )
    for i in range( iterations ):
        for row_index, identifier in enumerate( data ):
            for col_index, (condition, data_tuple) in enumerate( data[ identifier ].items() ):
                mean, sd  = data_tuple
                new_ratio = Random.normal( mean, sd )
                simulated_dataset[ row_index ][ col_index ] = new_ratio
        yield simulated_dataset
    return

def create_default_alphabet():
    '''
    Returns the default alphabet which is used to save clusters in a lesser memory-intense form:
    instead of saving e.g. a cluster containing identifiers with indices of 1,20,30 as "1,20,30", the indices are converted to a baseX system -> "1,k,u".

    The default alphabet that is returned is:
        >>> string.printable.replace( ',', '' )

    :rtype: string
    '''
    return string.printable.replace( ',', '' )

def seekAndDestry(processes):
    '''
    Any multiprocesses given by processes are terminated.

    :param processes: list containing multiprocess.Process()
    :type processes: list

    :rtype: none

    '''
    for p in processes:
        if p.is_alive():
            p.terminate()
    return

def resampling_multiprocess(
                                DataQ                                    = None,
                                data                                     = None,
                                iterations                               = 5000,
                                alphabet                                 = None,
                                dlc                                      = None,
                                min_cluster_size                         = 4,
                                min_cluster_freq_2_retain                  = 0.001,
                                function_2_generate_noise_injected_datasets = None
                            ):
    '''
    This is the function that is called for each multiprocesses that is evoked internally in pyGCluster during the re-sampling routine.
    Agglomerative hierarchical clustering is performed for each distance-linkage combination (DLC) on each of iteration datasets.
    Clusters from each hierarchical tree are extracted, and their counts are saved in a temporary cluster-count matrix.
    After *iterations* iterations, clusters are filtered according to min_cluster_freq_2_retain.
    These clusters, together with their respective counts among all DLCs, are returned.
    The return value is a list containing tuples with two elements: cluster (string) and counts ( one dimensional np.array )

    :param DataQ: data queue which is used to pipe the re-sampling results back to pyGCluster.
    :type DataQ: multiprocessing.Queue()
    :param data: dictionary ( OrderedDict! ) holding the data to be clustered -> passed through to the noise-function.
    :type data: collections.OrderedDict()
    :param iterations: the number of iterations this multiprocess is going to perform.
    :type iterations: int
    :param alphabet: in order to save memory, the indices describing a cluster are converted to a specific alphabet (rather than decimal system).
    :type alphabet: string
    :param dlc: list of the distance-linkage combinations that are going to be evaluated.
    :type dlc: list
    :param min_cluster_size: minimum size of a cluster to be considered in the re-sampling routine (smaller clusters are discarded)
    :type min_cluster_size: int
    :param min_cluster_freq_2_retain: once all iterations are performed, clusters are filtered according to 50% (because typically forwarded from pyGCluster) of this threshold.
    :type min_cluster_freq_2_retain: float
    :param function_2_generate_noise_injected_datasets: function to generate re-sampled datasets.
    :type function_2_generate_noise_injected_datasets: function

    :rtype: list
    '''
    import numpy
    import scipy.spatial.distance as ssd
    imported_from_scipy = False
    try:
        from fastcluster import linkage as ahc
    except ImportError:
        try:
            from scipy.cluster.hierarchy import linkage as ahc
            imported_from_scipy = True
        except ImportError:
            print('You do require either "fastcluster" or "scipy"!')

    if DataQ == None or data == None:
        print( '[ ERROR ] need a Data-Queune and a data object! Returning ...' )
        return
    if alphabet == None:
        alphabet = create_default_alphabet()
    assert ',' not in alphabet, '[ ERROR ] the alphabet must not contain a comma (",")!'
    if dlc == None:
        dlc = [ 'euclidean-average' ]  # NOTE maybe better have all as default ! :)
    if function_2_generate_noise_injected_datasets == None:
        function_2_generate_noise_injected_datasets = yield_noisejected_dataset
    n_objects   = len( data.keys() )
    n_dlc       = len( dlc )
    metrices                       = set( [ combo.split( '-' )[ 0 ] for combo in dlc ] )

    # build lookup-dict to convert index into baseX system, given by alphabet
    baseX       = len( alphabet )
    index2baseX = { 0 : '0' }
    for index in range( 1, n_objects ):
        old_index = index
        digits = [] # modified ref: http://stackoverflow.com/questions/2267362/convert-integer-to-a-string-in-a-given-numeric-base-in-python
        while index:
            digits.append( alphabet[ index % baseX ] )
            index = int( round( index / baseX ) )
        digits.reverse()
        converted_index = ''.join( digits )
        index2baseX[ old_index ] = converted_index

    # build initial template of 'clusters'-dict (which is needed to extract clusters from the hierarchical tree)
    clusters_template = { ID : [ index2baseX[ ID ] ] for ID in range( n_objects ) }
    # initialize temporary cluster-count matrix and the other necessary objects to fill it
    tmpstruct_clustercount_monitor = {}
    tmpstruct_clustercount_monitor[ 'Cluster counts' ]                  = numpy.zeros( ( 10 ** 6, n_dlc ), dtype = numpy.uint32 )
    tmpstruct_clustercount_monitor[ 'Cluster 2 clusterID' ]             = {}
    tmpstruct_clustercount_monitor[ 'Distance-linkage combinations' ]   = dlc
    tmpstruct_clustercount_monitor[ 'Cluster sieve' ]                   = set()
    tmpstruct_clustercount_monitor[ 'Discarded IDs' ]                   = set()
    # get simulated datasets
    for simulated_dataset in function_2_generate_noise_injected_datasets( data, iterations ):
        # calculate distance matrices:
        metric2condenseddist = {}
        if not imported_from_scipy:
            for metric in metrices:
                metric2condenseddist[ metric ] = ssd.pdist( simulated_dataset, metric = metric )
        # perform AHC:
        for dlc_index, combo in enumerate( dlc ):
            metric, linkage = combo.split( '-' )
            '''
            linkage matrix example:
            original data:
            [[1,2,3],
             [3,2,1],
             [1,3,5]]

            Linkage matrix representing AHC with euclidean distance and ward linkage:
            [[ 0.        ,  2.        ,  2.23606798,  2.        ],      CLUSTER ID 3
             [ 1.        ,  3.        ,  4.2031734 ,  3.        ]]      CLUSTER ID 4
               ^ child1     ^ child2     ^ distance   ^ cluster size
            Hence, element 0 and 2 were merged into cluster with ID = 3 (size = 2),
            then element 1 and cluster 3 are merged into the root cluster with ID = 4 (size = 3).
            '''
            # perform AHC
            if imported_from_scipy:
                linkage_matrix = ahc( simulated_dataset, method = linkage, metric = metric )
            else:
                linkage_matrix = ahc( metric2condenseddist[ metric ], method = linkage, preserve_input = True )
            # reconstruct clusters from the linkage matrix
            clusters = {} # key = clusterID, value = cluster-indices
            clusters.update( clusters_template )
            clusterID_linkagematrix = n_objects - 1
            for childID_1, childID_2, dist, size in linkage_matrix:
                clusterID_linkagematrix             += 1
                cluster_linkagematrix               = sorted( clusters[ childID_1 ] + clusters[ childID_2 ] )
                clusters[ clusterID_linkagematrix ] = cluster_linkagematrix
                if len( cluster_linkagematrix ) < min_cluster_size:
                    continue
                cluster = ','.join( cluster_linkagematrix )
                # insert cluster into tmpstruct_clustercount_monitor and update it:
                # but add only if its count > 1 (determined via the 'Cluster sieve'):
                add = False
                if cluster in tmpstruct_clustercount_monitor[ 'Cluster 2 clusterID' ]:
                    clusterID = tmpstruct_clustercount_monitor[ 'Cluster 2 clusterID' ][ cluster ]
                    add       = True
                else:
                    if cluster in tmpstruct_clustercount_monitor[ 'Cluster sieve' ]:
                        if tmpstruct_clustercount_monitor[ 'Discarded IDs' ]:
                            try:
                                clusterID = tmpstruct_clustercount_monitor[ 'Discarded IDs' ].pop()
                            except KeyError: # KeyError: 'pop from an empty set' = set is empty
                                clusterID = len( tmpstruct_clustercount_monitor[ 'Cluster 2 clusterID' ] )
                        else:
                            clusterID = len( tmpstruct_clustercount_monitor[ 'Cluster 2 clusterID' ] )
                        tmpstruct_clustercount_monitor[ 'Cluster 2 clusterID' ][ cluster ] = clusterID
                        add = True
                    else:
                        tmpstruct_clustercount_monitor[ 'Cluster sieve' ].add( cluster )
                        add = False
                if add:
                    # increase count by 1
                    # if new cluster, add 10 ** 5 new rows
                    try:
                        tmpstruct_clustercount_monitor[ 'Cluster counts' ][ clusterID ][ dlc_index ] += 1
                    except IndexError:
                        tmpstruct_clustercount_monitor[ 'Cluster counts' ] = numpy.concatenate(
                            ( tmpstruct_clustercount_monitor['Cluster counts'],
                             numpy.zeros( ( 10 ** 5, n_dlc ), dtype = numpy.uint32 )
                            )
                        )
                        tmpstruct_clustercount_monitor[ 'Cluster counts' ][ clusterID ][ dlc_index ] += 1 # increase count by 1
            del clusters
        del metric2condenseddist
    del simulated_dataset

    # only transfer clusters equal or above 50% of 'min_cluster_freq_2_retain' threshold to pyGCluster:
    min_count = int( min_cluster_freq_2_retain * iterations * 0.5 )
    clusterIDs2retain = set( numpy.nonzero( tmpstruct_clustercount_monitor[ 'Cluster counts' ] >= min_count )[ 0 ] )
    cluster_counts_list = []
    for cluster, clusterID in tmpstruct_clustercount_monitor[ 'Cluster 2 clusterID' ].items():
        if clusterID in clusterIDs2retain:
            counts = tmpstruct_clustercount_monitor[ 'Cluster counts' ][ clusterID ]
            cluster_counts_list.append( (cluster, counts) )
    del tmpstruct_clustercount_monitor
    DataQ.put( cluster_counts_list )
    del cluster_counts_list
    return

class Cluster(dict):
    '''
    The pyGCluster class

    :param working_directory: directory in which all results are written (requires write-permission!).
    :type working_directory: string
    :param verbosity_level: either 0, 1 or 2.
    :type verbosity_level: int
    :param data: Dictionary containing the data which is to be clustered.
    :type data: dict

    In order to work with the default noise-injection function as well as plot
    expression maps correctly, the data-dict **has** to have the following
    structure.

    Example:

        >>> data = {
        ...            Identifier1 : {
        ...                            condition1 :  ( mean11, sd11 ),
        ...                            condition2 :  ( mean12, sd12 ),
        ...                            condition3 :  ( mean13, sd13 ),
        ...             },
        ...            Identifier2 : {
        ...                            condition2 :  ( mean22, sd22 ),
        ...                            condition3 :  ( mean23, sd23 ),
        ...                            condition3 :  ( mean13, sd13 ),
        ...             },
        ... }
        >>> import pyGCluster
        >>> ClusterClass = pyGCluster.Cluster(data=data, verbosity_level=1, working_directory=...)

    .. note ::
        If any condition for an identifier in the "nested_data_dict"-dict is missing,
        this entry is discarded, i.e. not imported into the Cluster Class.
        This is because pyGCluster does not implement any missing value estimation.
        One possible solution is to replace missing values by a mean value and a standard
        deviation that is representative for the complete data range in the given condition.

    pyGCluster inherits from the regular Python Dictionary object.
    Hence, the attributes of pyGCluster can be accessed as Python Dictionary keys.

    A selection of the most important attributes / keys are:

        >>> # general
        >>> ClusterClass[ 'Working directory' ]
        ...     # this is the directory where all pyGCluster results
        ...     # (pickle objects, expression maps, node map, ...) are saved into.
        /Users/Shared/moClusterDirectory
        >>> # original data ca be accessed via
        >>> ClusterClass[ 'Data' ]
        ...     # this collections.OrderedDict contains the data that has been
        ...     # or will be clustered (see also below).
        ... plenty of data ;)
        >>> ClusterClass[ 'Conditions' ]
        ...     # sorted list of all conditions that are defined in the "Data"-dictionary
        [ 'condition1', 'condition2', 'condition3' ]
        >>> ClusterClass[ 'Identifiers' ]
        ...     # sorted tuple of all identifiers, i.e. ClusterClass[ 'Data' ].keys()
        ( 'Identifier1', 'Identifier2' , ... 'IdentifierN' )
        >>> # re-sampling paramerters
        >>> ClusterClass[ 'Iterations' ]
        ...     # the number of datasets that were clustered.
        1000000
        >>> ClusterClass[ 'Cluster 2 clusterID' ]
        ...     # dictionary with clusters as keys, and their respective row index
        ...     # in the "Cluster count"-matrix (= clusterID) as values.
        { ... }
        >>> ClusterClass[ 'Cluster counts' ]
        ...     # numpy.uint32 matrix holding the counts for each
        ...     # distance-linkage combination of the clusters.
        >>> ClusterClass[ 'Distance-linkage combinations' ]
        ...     # sorted list containing the distance-linkage combinations
        ...     # that were evaluted in the re-sampling routine.
        >>> # Communities
        >>> ClusterClass[ 'Communities' ]
        ...     # see function pyGCluster.Cluster.build_nodemap for further information.
        >>> # Visualization
        >>> ClusterClass[ 'Additional labels' ]
        ...     # dictionary with an identifier of the "Data"-dict as key,
        ...     # and a list of additional information (e.g. annotation, GO terms) as value.
        {
            'Identifier1' :
                        ['Photosynthesis related' , 'zeroFactor: 12.31' ],
            'Identifier2' : [ ... ] ,
             ...
        }
        >>> ClusterClass[ 'for IO skip clusters bigger than' ]
        ...     # Default = 100. Since some clusters are really large
        ...     # (with sizes close to the root (the cluster holding all objects)),
        ...     # clusters with more objects than this value
        ...     # are not plotted as expression maps or expression profile plots.


    pyGCluster offers the possibility to save the analysis (e.g. after re-sampling)
    via :py:func:`pyGCluster.Cluster.save` , and continue
    via :py:func:`pyGCluster.Cluster.load`
    Initializes  pyGCluster.Cluster class

    Classically, users start the multiprocessing clustering routine with multiple
    distance linkage combinations via the :py:func:`pyGCluster.Cluster.do_it_all`
    function. This function allows to update the pyGCluster class with all user
    parameters before it calls :py:func:`pyGCluster.Cluster.resample`.
    The main advantage in calling :py:func:`pyGCluster.Cluster.do_it_all` is
    that all general plotting functions are called afterwards as well, these are:

        | :py:func:`pyGCluster.Cluster.plot_clusterfreqs`
        | :py:func:`pyGCluster.Cluster.build_nodemap`
        | :py:func:`pyGCluster.Cluster.write_dot`
        | :py:func:`pyGCluster.Cluster.draw_community_expression_maps`

    If one choses, one can manually update the parameters (setting the key, value
    pairs in pyGCluster) and then evoke :py:func:`pyGCluster.Cluster.resample`
    with the appropriate parameters. This useful if certain memory intensive
    distance-linkage combinations are to be clustered on a specific computer.

    .. note ::
       Cluster Class can be initilized empty and filled using :py:func:`pyGCluster.Cluster.load`



    '''
    def __init__(self, data = None, working_directory = None, verbosity_level = 1):
        self.delete_resampling_results() # initializes important variables
        if working_directory == None:
            working_directory = os.getcwd()
        self[ 'Working directory' ]             = working_directory
        self[ 'for IO skip clusters bigger than' ]   = 100
        self[ 'Version' ]                       = (0, 7, 1)
        self[ 'Verbosity level' ]               = verbosity_level
        self[ 'Additional labels' ]             = {}   # will be used as dict in draw functions, i.e. ids
        self[ 'Data' ]                          = None
        self[ 'Heat map']                       = {
                                        'Params':   {   'title'         : 'pyGCluster expression map',
                                                        'font family'    : 'Helvetica',
                                                        'font size'      : 14 ,
                                                        'rBox width'     : 40,
                                                        'rBox height'    : 20,
                                                        'left border'    : 10,
                                                        'top border'     : 70, # will be adjusted depending on the labels :)
                                                        'text spacing'   : 2,
                                                        'text width'     : 2000,
                                                        'separator width': 7,
                                                        'min'            : None,
                                                        'max'            : None,
                                                        'legend filename': 'legend.svg',
                                                        'heat map filename' : 'expression_map.svg',
                                                        'default color'  : [255, 255, 255],
                                                        'color gradient' : 'default',
                                        },
                                        'Color Gradients' : {
                                                    'default'       : [(-1, (255,40,255)), (-0.40,(255,40,40)), (-0.05,(40,40,40)), (0,(0,0,0)), (+0.05,(40,40,40)), (+0.40,(40,255,40)), (+1,(255,255,40)) ],
                                                    'Daniel'       : [(-1, (255,0,0)), (-0.01, (0,0,255)), (0, (0,0,0)), (0.01, (255,255,0)), (0.5, (0,255,0)), (1, (0,255,255))],
                                                    'barplot'      : [(-1, (  0,0,0)), (0, (0,0,0)), (0.0000001, (255,255,0)), (0.2, (255,0,0)), (1, (120,120,120))],
                                                    '1337'         : [(-1, (255,0,0)), (-0.5,(255,0,255)), (-0.02,(77,77,77)), (0,(0,0,0)) ,(+0.02,(77,77,77)), (+0.5,(255,255,0)), (+1,(0,255,0)) ],
                                                    'BrBG'         : [(-1, (166, 97, 26)),  (-0.5, (223, 194, 125)), (0, (245, 245, 245)), (+0.5, (128, 205, 193)), (+1, (1, 133, 113)) ],
                                                    'PiYG'         : [(-1, (208, 28, 139)), (-0.5, (241, 182, 218)), (0, (247, 247, 247)), (+0.5, (184, 225, 134)), (+1, (77, 172, 38)) ],
                                                    'PRGn'         : [(-1, (123, 50, 148)), (-0.5, (194, 165, 207)), (0, (247, 247, 247)), (+0.5, (166, 219, 160)), (+1, (0, 136, 55)) ],
                                                    'PuOr'         : [(-1, (230, 97, 1)),   (-0.5, (253, 184, 99)),  (0, (247, 247, 247)), (+0.5, (178, 171, 210)), (+1, (94, 60, 153)) ],
                                                    'RdBu'         : [(-1, (202, 0, 32)),   (-0.5, (244, 165, 130)), (0, (247, 247, 247)), (+0.5, (146, 197, 222)), (+1, (5, 113, 176)), ],
                                                    'RdGy'         : [(-1, (202, 0, 32)),   (-0.5, (244, 165, 130)), (0, (255, 255, 255)), (+0.5, (186, 186, 186)), (+1, (64, 64, 64)), ],
                                                    'RdYlBu'       : [(-1, (215, 25, 28)),  (-0.5, (253, 174, 97)),  (0, (255, 255, 191)), (+0.5, (171, 217, 233)), (+1, (44, 123, 182)), ],
                                                    'RdYlGn'       : [(-1, (215, 25, 28)),  (-0.5, (253, 174, 97)),  (0, (255, 255, 191)), (+0.5, (166, 217, 106)), (+1, (26, 150, 65)), ],
                                                    'Spectral'     : [(-1, (215, 25, 28)),  (-0.5, (253, 174, 97)),  (0, (255, 255, 191)), (+0.5, (171, 221, 164)), (+1, (43, 131, 186)), ],
                                        },
                                        'SVG box styles'  : {
            'modern' : '''
            <g id="rowPos{0}_conPos{1}">
                <title>{ratio}&#177;{std} - [{x0}.{y0} w:{width} h:{height}</title>
                <rect x="{x0}" y="{y0}" width="{width}" height="{height}" style="fill:rgb({r},{g},{b});fill-opacity:0.2;stroke:white;stroke-width:1;" title="{ratio}&#177;{std}" />
                <path d = "M {x0} {y0} L {x3} {y0} L {x2} {y1} L {x1} {y1} L {x1} {y2} L {x0} {y3} L {x0} {y0}" style="fill:rgb({r},{g},{b});stroke:black;stroke-width:1;stroke-opacity:0.0;"/>
                <path d = "M {x2} {y2} L {x1} {y2} L {x2} {y1} L {x2} {y2}" style="fill:rgb({r},{g},{b});stroke:black;stroke-width:1;stroke-opacity:0.0;"/>
                <path d = "M {x1} {y1} L {x1} {y2} L {x2} {y1} L {x1} {y1}" style="fill:rgb({r},{g},{b}); fill-opacity:0.7; stroke:red;stroke-width:1;stroke-opacity:0.0;"/>
            </g>''',

            'fusion' : '''
            <g id="rowPos{0}_conPos{1}">
                <title>{ratio}&#177;{std} - [{x0}.{y0} w:{width} h:{height}</title>
                <rect x="{x0}" y="{y0}" width="{width}" height="{height}" style="fill:rgb({r},{g},{b});fill-opacity:0.7;stroke:white;stroke-width:1;" title="{ratio}&#177;{std}" />
                <path d = "M {x0} {y0} L {x3} {y0} L {x2} {y1} L {x1} {y1} L {x1} {y2} L {x0} {y3} L {x0} {y0}" style="fill:rgb({r},{g},{b});stroke:black;stroke-width:1;stroke-opacity:0.0;"/>
                <path d = "M {x2} {y2} L {x1} {y2} L {x2} {y1} L {x2} {y2}" style="fill:rgb({r},{g},{b});stroke:black;stroke-width:1;stroke-opacity:0.0;"/>
                <path d = "M {x1} {y1} L {x1} {y2} L {x2} {y1} L {x1} {y1}" style="fill:rgb({r},{g},{b}); fill-opacity:0.7; stroke:red;stroke-width:1;stroke-opacity:0.0;"/>
                <rect x="{x1}" y="{y1}" width="{widthNew}" height="{heightNew}" style="fill:None;stroke:black;stroke-width:1;" title="{ratio}&#177;{std}" />

            </g>''',

            'classic' : '''
                <g id="rowPos{0}_conPos{1}">
                    <title>{ratio}&#177;{std} - [{x0}.{y0} w:{width} h:{height}</title>
                    <rect x="{x0}" y="{y0}" width="{width}" height="{height}" style="fill:rgb({r},{g},{b});stroke:white;stroke-width:1;" title="{ratio}&#177;{std}" />
                    <rect x="{x1}" y="{y1}" width="{widthNew}" height="{heightNew}" style="fill:None;stroke:black;stroke-width:1;" title="{ratio}&#177;{std}" />
                </g>''',
            }
        }

        # check if data is valid, i.e. contains a value for each condition
        data_as_ordered_dict = OrderedDict()
        if data != None:
            conditions = set()
            # determine number of different conditions:
            for identifier in data.keys():
                for condition in data[ identifier ].keys():
                    conditions.add(condition)
            for identifier in data.keys():
                # discard entry if any condition is missing:
                missing_conditions = conditions - set( data[ identifier ].keys() )
                if len(missing_conditions) > 0:
                    del data[identifier]
            for identifier in sorted( data ):
                data_as_ordered_dict[ identifier ] = OrderedDict()
                for condition in sorted( data[ identifier ] ):
                    data_as_ordered_dict[ identifier ][ condition ] = data[ identifier ][ condition ]
            self[ 'Conditions' ]  = sorted( conditions )
            self[ 'Data' ]        = data_as_ordered_dict
            self[ 'Identifiers' ] = tuple( sorted( data ) )
            self[ 'Root size' ] = len( data )
            self[ 'Root' ] = tuple( range( self[ 'Root size' ] ) )
            if not self.check_if_data_is_log2_transformed():
                self._print( '[ WARNING ] there are NO ratios < 0! Is the data log2 transformed?', file=sys.stderr, verbosity_level = 1 )
            s = 'pyGCluster initialized with {0} objects among {1} different conditions.'
            self._print( s.format( len( data.keys() ), len( conditions ) ), verbosity_level = 1 )
        return

    def draw_expression_map( self, identifiers = None, data = None, conditions = None, additional_labels = None, min_value_4_expression_map = None, max_value_4_expression_map = None, expression_map_filename = None, legend_filename = None, color_gradient = None , box_style = 'classic' ):
        '''
        Draws expression map as SVG

        :param min_value_4_expression_map: lower bound for color coding of values in the expression map. Remember that log2-values are expected, i.e. this value should be < 0!
        :type min_value_4_expression_map: float
        :param max_value_4_expression_map: upper bound for color coding of values in the expression map.
        :type max_value_4_expression_map: float
        :param color_gradient: name of the color gradient used for plotting the expression map. Currently supported are default, Daniel, barplot, 1337, BrBG, PiYG, PRGn, PuOr, RdBu, RdGy, RdYlBu, RdYlGn and Spectral
        :type color_gradient: string
        :param expression_map_filename: file name for expression map. .svg will be added if required.
        :type expression_map_filename: string
        :param legend_filename: file name for legend .svg will be added if required.
        :type legend_filename: string
        :param box_style: the way the relative standard deviation is visualized in the expression map. Currently supported are 'modern', 'fusion' or 'classic'.
        :type box_style: string
        :param additional_labels: dictionary, where additional labels can be defined which will be added in the expression map plots to the gene/protein names
        :type additional_labels: dict

        :rtype: none

        Data has to be a nested dict in the following format:
            >>>  data =   {
            ...         fastaID1 : {
            ...                 cond1 : ( mean, sd ) , cond2 : ( mean, sd ), ...
            ...         }
            ...         fastaID2 : {
            ...                 cond1 : ( mean, sd ) , cond2 : ( mean, sd ), ...
            ...         }
            ...  }

        optional and, if needed, data will be extracted from
            | self[ 'Data' ]
            | self[ 'Identifiers' ]
            | self[ 'Conditions' ]



        '''


        if additional_labels == None:
            additional_labels = {}
        if conditions == None:
            conditions = set()
            for identifier in data.keys():
                conditions |= set( data[ identifier ].keys() )
            conditions = sorted( list( conditions ) )
        if identifiers == None:
            if type(data) == type(OrderedDict()):
                identifiers = list( data.keys() )
            else:
                identifiers = sorted(list( data.keys() ))
        #
        # Updating self[ 'Additional labels' ]
        #
        if additional_labels != None:
            for identifier in additional_labels.keys():
                if identifier not in self[ 'Additional labels' ].keys():
                    self[ 'Additional labels' ][ identifier ] = []
                # self[ 'Additional labels' ][ identifier ] += additional_labels[ identifier ]
        #
        # Updating min/max if required
        #
        if max_value_4_expression_map != None:
            self[ 'Heat map'][ 'Params' ][ 'max' ] = max_value_4_expression_map
        if min_value_4_expression_map != None:
            self[ 'Heat map'][ 'Params' ][ 'min' ] = min_value_4_expression_map
        #
        # determine range id needed
        #
        if self[ 'Heat map'][ 'Params' ][ 'min' ] == None or self[ 'Heat map'][ 'Params' ][ 'max' ] == None:
            allValues = []
            for identifier in data.keys():
                for condition in data[ identifier ].keys():
                    allValues.append( data[ identifier ][ condition][0] )
            if self[ 'Heat map' ][ 'Params' ][ 'min' ] == None:
                self[ 'Heat map' ][ 'Params' ][ 'min' ] = math.floor( min( allValues ) )
            if self[ 'Heat map' ][ 'Params' ][ 'max' ] == None:
                self[ 'Heat map' ][ 'Params' ][ 'max' ] = math.ceil( max( allValues ) )
        #
        # setting default color gradient if match is found
        #
        if color_gradient != None:
            if color_gradient not in self[ 'Heat map' ][ 'Color Gradients' ].keys():
                print('Do not know color gradient {0}, falling back to default'.format( color_gradient ), file = sys.stderr)
                color_gradient = 'default'
            self[ 'Heat map' ][ 'Params' ][ 'color gradient' ] = color_gradient
        #
        #
        #
        if expression_map_filename != None:
            self[ 'Heat map'][ 'Params' ][ 'heat map filename' ] = expression_map_filename
        if legend_filename != None:
            self[ 'Heat map'][ 'Params' ][ 'legend filename' ] = legend_filename

        self[ 'Heat map'][ 'Params' ][ 'expression profile filename' ] = self[ 'Heat map'][ 'Params' ][ 'heat map filename' ]+'_expP.svg'
        for filename in ['heat map filename', 'legend filename', 'expression profile filename']:
            if '.svg' not in self[ 'Heat map'][ 'Params' ][ filename ]:
                self[ 'Heat map'][ 'Params' ][ filename ] += '.svg'
        #
        # recalculate topBorder
        #
        for pos, line in enumerate( conditions ):
            lineHeight = len( line ) * self[ 'Heat map'][ 'Params' ]['font size']
            if lineHeight > self[ 'Heat map'][ 'Params' ][ 'top border' ]:
                self[ 'Heat map'][ 'Params' ][ 'top border' ] = lineHeight

        #
        #
        #
        expProf = {}
        assert type(identifiers) == type( [] ) , 'require a list of identifiers!'
        # self._draw_expression_map_legend()
        svgOut               = codecs.open( os.path.join( self[ 'Working directory' ], self[ 'Heat map' ][ 'Params' ]['heat map filename'] ), 'w', 'utf-8')
        svgWidth             = len( conditions ) * self[ 'Heat map'][ 'Params' ][ 'rBox width' ] + self[ 'Heat map'][ 'Params' ]['left border'] + self[ 'Heat map'][ 'Params' ]['text width']
        svgHeight            = len( identifiers ) * self[ 'Heat map'][ 'Params' ][ 'rBox height' ] + self[ 'Heat map'][ 'Params' ]['top border']
        number_of_separators = 0

        print("""<svg
        xmlns="http://www.w3.org/2000/svg"
        version="1.1"
        preserveAspectRatio="xMinYMin meet"
        width="{0}"
        height="{1}"
        font-size="{font size}px"
        font-family="{font family}"
        fill="black"
        text-anchor="beginning"
        baseline-alignment="middle"
        >
        <title>{title}</title>
        """.format(
                svgWidth,
                svgHeight,
                **self[ 'Heat map'][ 'Params' ]
            ),
        file = svgOut
        )
        #
        # write top legend
        #
        for condPos, condition in enumerate( conditions ):
            x = int(self[ 'Heat map'][ 'Params' ][ 'left border' ] + (condPos) * self[ 'Heat map'][ 'Params' ]['rBox width'] + self[ 'Heat map'][ 'Params' ]['rBox width'] / 2.0 )
            y = int(self[ 'Heat map'][ 'Params' ][ 'top border' ] - self[ 'Heat map'][ 'Params' ]['text spacing'] )
            print(  unicode(
                            '            <text x="{0}" y="{1}" text-anchor="left" transform="rotate(-90, {0}, {1})">{2}</text>'.format(
                            x,
                            y,
                            condition
                            ),
                    errors = 'replace'
                    ),
                    file = svgOut
            )

        for rowPos, identifier in enumerate( identifiers ):
            adjustedRowPos = rowPos - number_of_separators
            if identifier == '_placeholder_':
                shapeDict = self._HM_calcShapeAndColor(
                                                        x                    = 0,
                                                        y                    = adjustedRowPos,
                                                        ratio                = 0,
                                                        std                  = 0,
                                                        number_of_separators = number_of_separators,
                )
                shapeDict['x1_separator'] = shapeDict['x0']
                shapeDict['x2_separator'] = shapeDict['x0'] + ( self[ 'Heat map'][ 'Params' ]['rBox width']  * len( conditions ))
                

                print( unicode('''
                            <line x1="{x1_separator}" y1="{y0}" x2="{x2_separator}" y2="{y0}" style="stroke:rgb{0};stroke-width:{1}"/>
                            '''.format(
                                    self[ 'Heat map'][ 'Params' ]['default color'],
                                    self[ 'Heat map'][ 'Params' ]['separator width'],
                                    **shapeDict
                                ),
                        errors = 'replace'
                        ),
                    file = svgOut
                )

                number_of_separators += 1
            else:
                expProf[ identifier ] = [ [] ]
                for conPos, condition in enumerate( conditions ):
                    try:
                        ratio, std = data[ identifier ][ condition ]
<<<<<<< HEAD
                        insertion_point = int(len( expProf[ identifier ][ -1 ] ) / 2)
=======
                        insertion_point = int( len( expProf[ identifier ][ -1 ] ) / 2 )
>>>>>>> 777ae651
                        # first entry in profile
                        expProf[ identifier ][ -1 ].insert( insertion_point,  ratio - std )
                        expProf[ identifier ][ -1 ].insert( insertion_point,  ratio + std )

                    except:
                        ratio, std = None, None
                        expProf[ identifier ].append( [] )
                    shapeDict = self._HM_calcShapeAndColor(
                                                            x                    = conPos,
                                                            y                    = adjustedRowPos,
                                                            ratio                = ratio,
                                                            std                  = std,
                                                            number_of_separators = number_of_separators,
                    )

                    print( unicode( self['Heat map']['SVG box styles'][ box_style ].format(
                                        rowPos,
                                        conPos,
                                        **shapeDict
                                        ),
                                    errors = 'replace'
                                    ),
                        file = svgOut
                    )
                #

                shapeDict['x_text']           = (conPos + 1  ) * self[ 'Heat map'][ 'Params' ]['rBox width'] + self[ 'Heat map'][ 'Params' ]['left border'] + self[ 'Heat map'][ 'Params' ]['text spacing']
                shapeDict['y_text']           = (adjustedRowPos + 0.77) * self[ 'Heat map'][ 'Params' ]['rBox height'] + self[ 'Heat map'][ 'Params' ]['top border'] + (self[ 'Heat map'][ 'Params' ]['separator width'] * number_of_separators)
                shapeDict['text']             = '{0} '.format( identifier )
                if identifier in additional_labels.keys():
                    shapeDict['text'] +=  ' '.join(additional_labels[ identifier ])

                if identifier in self[ 'Additional labels' ].keys():
                    shapeDict['text'] +=  ' '.join( self[ 'Additional labels' ][ identifier ])

                print( unicode('''
            <g id="Text rowPos{0}_conPos{1}">
                <title>{ratio}&#177;{std}</title>
                <text xml:space='preserve' x="{x_text}" y="{y_text}">{text}</text>
            </g>'''.format(
                                    rowPos,
                                    conPos,
                                    **shapeDict
                                    ),
                                errors = 'replace'
                                ),
                    file = svgOut
                )

        # eof
        print("</svg>", file = svgOut )
        svgOut.close()
        #
        # Drawing legend
        #
        svgLegendOut         = codecs.open( os.path.join( self[ 'Working directory' ], self[ 'Heat map' ][ 'Params' ]['legend filename'] ), 'w', 'utf-8')
        svgWidth             = len( conditions ) * self[ 'Heat map'][ 'Params' ][ 'rBox width' ] + self[ 'Heat map'][ 'Params' ]['left border'] + self[ 'Heat map'][ 'Params' ]['text width']
        svgHeight            = 11 * self[ 'Heat map'][ 'Params' ][ 'rBox height' ] + self[ 'Heat map'][ 'Params' ]['top border']
        number_of_separators = 0

        print("""<svg
        xmlns="http://www.w3.org/2000/svg"
        version="1.1"
        preserveAspectRatio="xMinYMin meet"
        width="{0}"
        height="{1}"
        font-size="{font size}px"
        font-family="{font family}"
        fill="black"
        text-anchor="beginning"
        baseline-alignment="middle"
        >
        <title>Legend</title>
        <text x="{2}" y="{3}" text-anchor="left" transform="rotate(-90, {2}, {3})">ratio</text>
        <text x="{4}" y="{3}" text-anchor="left" transform="rotate(-90, {4}, {3})">rel. std</text>
        """.format(
                svgWidth,
                svgHeight,
                int(self[ 'Heat map'][ 'Params' ][ 'left border' ] + 2 * self[ 'Heat map'][ 'Params' ]['rBox width'] + self[ 'Heat map'][ 'Params' ]['rBox width'] / 2.0 ),
                int(self[ 'Heat map'][ 'Params' ][ 'top border' ] - self[ 'Heat map'][ 'Params' ]['text spacing'] ) - 10,
                int(self[ 'Heat map'][ 'Params' ][ 'left border' ] + 3 * self[ 'Heat map'][ 'Params' ]['rBox width'] + self[ 'Heat map'][ 'Params' ]['rBox width'] / 2.0 ),
                **self[ 'Heat map'][ 'Params' ]
            ),
        file = svgLegendOut
        )
        positive_step_size = self[ 'Heat map' ]['Params'][ 'max' ] / 5.0
        negative_step_size = self[ 'Heat map' ]['Params'][ 'min' ] / 5.0
        number_of_separators = 0
        for y in range(0,11):
            _ = 5 - y
            if _ >= 0:
                ratio = positive_step_size * _
            else:
                ratio = negative_step_size * -1 * _

            shapeDict = self._HM_calcShapeAndColor(
                        x       = 2,
                        y       = y,
                        ratio   = ratio,
                        std     = 0.0
            )
            print( unicode( self['Heat map']['SVG box styles'][ box_style ].format(
                                        y,
                                        2,
                                        **shapeDict
                                        ),
                                    errors = 'replace'
                                    ),
                        file = svgLegendOut
            )

            std = y * 0.1
            shapeDict = self._HM_calcShapeAndColor(
                        x       = 3,
                        y       = y,
                        ratio   = 1.0,
                        std     = std
            )
            shapeDict['r'] = 147
            shapeDict['g'] = 147
            shapeDict['b'] = 147
            print( unicode(self['Heat map']['SVG box styles'][ box_style ].format(
                                        y,
                                        3,
                                        **shapeDict
                                        ),
                                    errors = 'replace'
                                    ),
                        file = svgLegendOut
            )
            shapeDict['x_text_left']           = self[ 'Heat map'][ 'Params' ]['rBox width'] + self[ 'Heat map'][ 'Params' ]['left border'] + self[ 'Heat map'][ 'Params' ]['text spacing']
            shapeDict['x_text_right']          = 4 * self[ 'Heat map'][ 'Params' ]['rBox width'] + self[ 'Heat map'][ 'Params' ]['left border'] + self[ 'Heat map'][ 'Params' ]['text spacing']
            shapeDict['y_text_left']           = (y + 0.77) * self[ 'Heat map'][ 'Params' ]['rBox height'] + self[ 'Heat map'][ 'Params' ]['top border'] + (self[ 'Heat map'][ 'Params' ]['separator width'] * number_of_separators)
            shapeDict['text_left']             = '{0:3.2f}'.format( ratio )
            shapeDict['text_right']            = '{0:2.1f}'.format( std )

            print( unicode('''
                    <g id="Legend {0}">
                        <title>{ratio}&#177;{std}</title>
                        <text xml:space='preserve' x="{x_text_left}" y="{y_text_left}">{text_left}</text>
                        <text xml:space='preserve' x="{x_text_right}" y="{y_text_left}">{text_right}</text>
                    </g>'''.format(
                                    y,
                                    **shapeDict
                                    ),
                                errors = 'replace'
                                ),
                    file = svgLegendOut
            )
        print("</svg>", file = svgLegendOut )
        svgLegendOut.close()
        return

    def _HM_calcShapeAndColor(self, x = None, y = None, ratio = None, std = None, number_of_separators = 0):
        '''
        Internal function to determine shape and color of expression map entries
        '''
        shapeDict = {}

        shapeDict['ratio']                             = ratio
        shapeDict['std']                               = std
        shapeDict['r'], shapeDict['g'], shapeDict['b'] = self._HM_visualizeColor( ratio )
        shapeDict['x0']                                 = int(self[ 'Heat map'][ 'Params' ]['left border'] + self[ 'Heat map'][ 'Params' ]['rBox width']  * x)
        shapeDict['y0']                                 = int(self[ 'Heat map'][ 'Params' ]['top border']  + self[ 'Heat map'][ 'Params' ]['rBox height'] * y)
        shapeDict['width']                             = self[ 'Heat map'][ 'Params' ]['rBox width']
        shapeDict['height']                            = self[ 'Heat map'][ 'Params' ]['rBox height']

        if std != None or (std == None and ratio == None): # or std != 0.0:
            if std == None:
                # ratio and sd for this entry are None, this will lead to white box
                stdAsPercentOfRatio = 0

            else:
                if ratio == 0.0:
                    ratio += 0.01
                stdAsPercentOfRatio = abs( std / float( ratio ) )
                if stdAsPercentOfRatio > 1:
                    stdAsPercentOfRatio = 1

            shapeDict['widthNew']  = int(round( (1 - stdAsPercentOfRatio) * self[ 'Heat map'][ 'Params' ]['rBox width']  ))
            shapeDict['heightNew'] = int(round( (1 - stdAsPercentOfRatio) * self[ 'Heat map'][ 'Params' ]['rBox height'] ))
            shapeDict['x1']      = int(shapeDict['x0']  +  0.5 * (self[ 'Heat map'][ 'Params' ]['rBox width'] - shapeDict['widthNew']))
            shapeDict['y1']      = int(shapeDict['y0']  +  0.5 * (self[ 'Heat map'][ 'Params' ]['rBox height'] - shapeDict['heightNew']))

            shapeDict['y0']                += self[ 'Heat map'][ 'Params' ]['separator width'] * number_of_separators
            shapeDict['y1']             += self[ 'Heat map'][ 'Params' ]['separator width'] * number_of_separators
            shapeDict['height_half']      = shapeDict['height'] / 2.0
            shapeDict['y3']       = shapeDict['y0'] + shapeDict['height']
            shapeDict['x3']        = shapeDict['x0'] + shapeDict['width']
            shapeDict['y2'] = shapeDict['y1'] + shapeDict['heightNew']
            shapeDict['x2']  = shapeDict['x1'] + shapeDict['widthNew']
        return shapeDict

    def _HM_visualizeColor( self, ratio ):
        '''
        determine color for expression map values
        '''
        ##
        color = self[ 'Heat map'][ 'Params' ][ 'default color' ][:]
        colorGradient = self[ 'Heat map' ][ 'Color Gradients' ][  self[ 'Heat map' ]['Params']['color gradient']  ]
        if ratio != None:
            if ratio >= 0:
                scaling = self[ 'Heat map' ]['Params'][ 'max' ] / float( colorGradient[-1][0] )
            else:
                scaling = self[ 'Heat map' ]['Params'][ 'min' ] / float( colorGradient[0][0] )

            scaled_ratio = ratio / scaling
            idx = bisect.bisect(  colorGradient, ( scaled_ratio, )  )

            if idx == 0:
                color =  colorGradient[0][1]
            elif idx == len( colorGradient):
                color =  colorGradient[-1][1]
            else:
                # linear interpolation ... between idx-1 & idx
                dX = ( scaled_ratio -  colorGradient[ idx - 1 ][ 0 ] ) / (  colorGradient[ idx ][ 0 ] - colorGradient[ idx - 1 ][ 0 ] )
                for color_chanel in range(3):
                    d_ = dX * ( colorGradient[ idx ][ 1 ][ color_chanel ] -  colorGradient[ idx - 1 ][ 1 ][ color_chanel ])
                    if abs( d_ ) <= sys.float_info.epsilon :
                        color[ color_chanel ] = int(round( colorGradient[idx - 1][ 1 ][ color_chanel ]))
                    else:
                        color[ color_chanel ] = int(round( colorGradient[idx - 1][ 1 ][ color_chanel ] + d_))
        return color

    def draw_expression_map_for_cluster(self, clusterID = None, cluster = None, filename = None, min_value_4_expression_map = None, max_value_4_expression_map = None, color_gradient = 'default', box_style = 'classic' ):
        '''
        Plots an expression map for a given cluster.
        Either the parameter "clusterID" or "cluster" can be defined.
        This function is useful to plot a user-defined cluster, e.g. knowledge-based cluster (TCA-cluster, Glycolysis-cluster ...). In this case, the parameter "cluster" should be defined.

        :param clusterID: ID of a cluster (those are obtained e.g. from the plot of cluster frequencies or the node map)
        :type clusterID: int
        :param cluster: tuple containing the indices of the objects describing a cluster.
        :type cluster: tuple
        :param filename: name of the SVG file for the expression map.
        :type filename: string

        The following parameters are passed to :py:func:`pyGCluster.Cluster.draw_expression_map`:

        :param min_value_4_expression_map: lower bound for color coding of values in the expression map. Remember that log2-values are expected, i.e. this value should be < 0!
        :type min_value_4_expression_map: float
        :param max_value_4_expression_map: upper bound for color coding of values in the expression map.
        :type max_value_4_expression_map: float
        :param color_gradient: name of the color gradient used for plotting the expression map. Currently supported are default, Daniel, barplot, 1337, BrBG, PiYG, PRGn, PuOr, RdBu, RdGy, RdYlBu, RdYlGn and Spectral
        :type color_gradient: string
        :param box_style: name of box style used in SVG. Currently supported are classic, modern, fusion.
        :type box_style: string


        :rtype: none
        '''
        # check if function call was valid:
        if clusterID == None and cluster == None:
            self._print( '[ ERROR ] call function "draw_expression_map_for_cluster" with either a clusterID or a cluster.', verbosity_level = 0 )
            return
        elif clusterID != None and cluster != None:
            self._print( '[ ERROR ] call function "draw_expression_map_for_cluster" with either a clusterID or a cluster.', verbosity_level = 0 )
            return
        # if clusterID is given, get the corresponding cluster:
        elif clusterID != None:
            for c, cID in self[ 'Cluster 2 clusterID' ].iteritems():
                if cID == clusterID:
                    break
            cluster = c

        # determine hm_filename:
        if filename == None:
            filename = '{0}.svg'.format( self[ 'Cluster 2 clusterID' ][ cluster ] )
        hm_filename = os.path.join( self[ 'Working directory' ], filename )
        # prepare for drawing of expression map ...
        identifiers = []
        data = {}
        additional_labels = {}
        try:
            cFreq, cFreqDict = self.frequencies( cluster = cluster )
        except KeyError:
            cFreq = 0.0
        for index in cluster:
            identifier = self[ 'Identifiers' ][ index ]
            identifiers.append( identifier )
            data[ identifier ] = {}
            for condition in self[ 'Conditions' ]:
                data[ identifier ][ condition ] = self[ 'Data' ][ identifier ][ condition ]
            additional_labels[ identifier ] = [ '{0:3.4f}'.format( cFreq ) ]
        self.draw_expression_map(
            identifiers       = identifiers,
            data              = data,
            conditions        = self[ 'Conditions' ],
            additional_labels = additional_labels,
            min_value_4_expression_map              = min_value_4_expression_map,
            max_value_4_expression_map              = max_value_4_expression_map,
            expression_map_filename = hm_filename,
            legend_filename   = None,
            color_gradient    = color_gradient,
            box_style         = box_style
        )
        self._print( '... expression map saved as "{0}".'.format( hm_filename ), verbosity_level = 1 )
        return

    def draw_expression_map_for_community_cluster(self, name, min_value_4_expression_map = None, max_value_4_expression_map = None, color_gradient = '1337', sub_folder = None, min_obcofreq_2_plot = None, box_style = 'classic'):
        '''
        Plots the expression map for a given "community cluster":
        Any cluster in the community node map is internally represented as a tuple with two elements:
        "cluster" and "level". Those objects are stored as keys in self[ 'Communities' ],
        from where they may be extracted and fed into this function.

        :param name: "community cluster" -> best obtain from self[ 'Communities' ].keys()
        :type name: tuple
        :param min_obcofreq_2_plot: minimum obCoFreq of an cluster's object to be shown in the expression map.
        :type min_obcofreq_2_plot: float

        The following parameters are passed to :py:func:`pyGCluster.Cluster.draw_expression_map`:

        :param min_value_4_expression_map: lower bound for color coding of values in the expression map. Remember that log2-values are expected, i.e. this value should be < 0!
        :type min_value_4_expression_map: float
        :param max_value_4_expression_map: upper bound for color coding of values in the expression map.
        :type max_value_4_expression_map: float
        :param color_gradient: name of the color gradient used for plotting the expression map. Currently supported are default, Daniel, barplot, 1337, BrBG, PiYG, PRGn, PuOr, RdBu, RdGy, RdYlBu, RdYlGn and Spectral
        :type color_gradient: string
        :param box_style: name of box style used in SVG. Currently supported are classic, modern, fusion.
        :type box_style: string
        :param sub_folder: if specified, the expression map is saved in this folder, rather than in pyGCluster's working directory.
        :type sub_folder: string

        :rtype: none
        '''
        identifiers = []
        data = {}
        additional_labels = {}
        for index in self[ 'Communities' ][ name ][ 'index 2 obCoFreq dict' ]:
            identifier = None
            if index > 0:
                normalized_obCoFreq = self[ 'Communities' ][ name ][ 'index 2 obCoFreq dict' ][ index ]
                if normalized_obCoFreq < min_obcofreq_2_plot:
                    continue
                identifier = self[ 'Identifiers' ][ index ]
                identifiers.append( identifier )
                data[ identifier ] = {}
                for condition in self[ 'Conditions' ]:
                    data[ identifier ][ condition ] = self[ 'Data' ][ identifier ][ condition ]
                additional_labels[ identifier ] = [ '{0:3.4f}'.format( normalized_obCoFreq ) ]
            else:
                identifiers.append( '_placeholder_' )
        hm_filename = '{0}-{1}.svg'.format( self[ 'Communities' ][ name ][ 'cluster ID' ], name[ 1 ] )
        if sub_folder != None:
            if not os.path.exists( os.path.join(  self[ 'Working directory' ], sub_folder ) ):
                os.mkdir( os.path.join(  self[ 'Working directory' ], sub_folder ) )
            hm_filename = os.path.join( sub_folder , hm_filename )

        self.draw_expression_map(
            identifiers       = identifiers,
            data              = data,
            conditions        = self[ 'Conditions' ],
            additional_labels = additional_labels,
            min_value_4_expression_map              = min_value_4_expression_map,
            max_value_4_expression_map              = max_value_4_expression_map,
            expression_map_filename = hm_filename,
            legend_filename   = None,
            color_gradient    = color_gradient,
            box_style         = box_style
        )
        return

    def draw_community_expression_maps(self, min_value_4_expression_map = None, max_value_4_expression_map = None, color_gradient = 'default', box_style = 'classic', conditions= None, additional_labels=None):
        '''
        Plots the expression map for each community showing its object composition.

        The following parameters are passed to :py:func:`pyGCluster.Cluster.draw_expression_map`:

        :param min_value_4_expression_map: lower bound for color coding of values in the expression map. Remember that log2-values are expected, i.e. this value should be < 0!
        :type min_value_4_expression_map: float
        :param max_value_4_expression_map: upper bound for color coding of values in the expression map.
        :type max_value_4_expression_map: float
        :param color_gradient: name of the color gradient used for plotting the expression map. Currently supported are default, Daniel, barplot, 1337, BrBG, PiYG, PRGn, PuOr, RdBu, RdGy, RdYlBu, RdYlGn and Spectral
        :type color_gradient: string
        :param box_style: name of box style used in SVG. Currently supported are classic, modern, fusion.
        :type box_style: string
        :param additional_labels: dict with additional labels, k = identified and v = list of additional labels.
        :type additional_labels: dict

        :rtype: none
        '''
        if conditions == None:
            conditions = self[ 'Conditions' ]
        max_level = max( [ name[ 1 ] for name in self[ 'Communities' ] ] )
        for cluster in self._get_levelX_clusters( level = max_level ):
            name = ( cluster, max_level )
            if len( cluster ) > self[ 'for IO skip clusters bigger than' ]:
                continue
            identifiers = []
            data = {}
            internal_additional_labels = {}
            for index in self[ 'Communities' ][ name ][ 'index 2 obCoFreq dict' ]:
                # print( index , self[ 'Communities' ])
                identifier = None
                if index > 0:
                    identifier = self[ 'Identifiers' ][ index ]
                    identifiers.append( identifier )
                    data[ identifier ] = {}
                    for condition in self[ 'Conditions' ]:
                        data[ identifier ][ condition ] = self[ 'Data' ][ identifier ][ condition ]
                    internal_additional_labels[ identifier ] = [ '{0:4.2f}'.format( self[ 'Communities' ][ name ][ 'index 2 obCoFreq dict' ][ index ] ) ]
                else:
                    identifiers.append( '_placeholder_' )
            if additional_labels != None:
                for k in internal_additional_labels.keys():
                    if k in additional_labels.keys():
                        internal_additional_labels[ k ] += additional_labels[ k ]

            hm_filename = '{0}-{1}.svg'.format( self[ 'Communities' ][ name ][ 'cluster ID' ], name[ 1 ] )
            self.draw_expression_map(
                identifiers       = identifiers,
                data              = data,
                conditions        = conditions,
                additional_labels = internal_additional_labels,
                min_value_4_expression_map              = min_value_4_expression_map,
                max_value_4_expression_map              = max_value_4_expression_map,
                expression_map_filename = hm_filename,
                legend_filename   = None,
                color_gradient    = color_gradient,
                box_style         = box_style
            )
        self._print( '... community expression maps saved in "{0}"'.format( self[ 'Working directory' ] ), verbosity_level = 1 )
        return

    def delete_resampling_results(self):
        '''
        Resets all variables holding any result of the re-sampling process.
        This includes the convergence determination as well as the community structure.
        Does not delete the data that is intended to be clustered.

        :rtype: None
        '''
        self[ 'Cluster 2 clusterID' ]                                     = {}
        self[ 'Cluster counts' ]                                          = None
        self[ 'Distances' ]                                               = []
        self[ 'Linkages' ]                                                = []
        self[ 'Distance-linkage combinations' ]                           = []
        self[ 'Iterations' ]                                              = 0

        self[ 'Convergence determination - params' ]                      = {}
        self[ 'Convergence determination - iteration 2 n_mostfreq' ]      = {}
        self[ 'Convergence determination - first detected at iteration' ] = 0

        self[ 'Communities' ]                                             = {}

        self[ 'Function parameters' ]                                     = {}
        return

    def check_if_data_is_log2_transformed(self):
        '''
        Simple check if any value of the data_tuples (i.e. any mean) is below zero.
        Below zero indicates that the input data was log2 transformed.

        :rtype: boolean
        '''
        for identifier in self[ 'Data' ].keys():
            for condition, data_tuple in self[ 'Data' ][ identifier ].items():
                for value in data_tuple:
                    if value < 0:
                        return True
        return False

    def __add__(self, other):
        '''
        Adds re-sampling results of a pyGCluster instance into another one.
        If the clustered data differs among those two instances, the other instance is NOT added.
        If the distance-linkage combinations among those two instances differ, the other instance is NOT added.

        :param other: the pyGCluster instance that is to be added to self.
        :type other: pyGCluster instance

        :rtype: None
        '''
        import numpy
        assert self[ 'Data' ] == other[ 'Data' ], '[ ERROR ] pyGCluster-instances with different clustered data cannot be merged!'
        assert sorted( self[ 'Distance-linkage combinations' ] ) == sorted( other[ 'Distance-linkage combinations' ] ), '[ ERROR ] pyGCluster-instances with a different distance-linkage combinations cannot be merged!'
        self[ 'Iterations' ] += other[ 'Iterations' ]
        if self[ 'Cluster counts' ] == None:
            self[ 'Cluster counts' ] = numpy.zeros( ( 10 ** 4, len( self[ 'Distance-linkage combinations' ] ) ), dtype = numpy.uint32 )
        otherDLC2selfDLC = {}
        for other_dlc_index, dlc in enumerate( other[ 'Distance-linkage combinations' ] ):
            self_dlc_index = self[ 'Distance-linkage combinations' ].index( dlc )
            otherDLC2selfDLC[ other_dlc_index ] = self_dlc_index
        # merge clusters from other into self
        for cluster, other_clusterID in other[ 'Cluster 2 clusterID' ].iteritems():
            if cluster not in self[ 'Cluster 2 clusterID' ]:
                self[ 'Cluster 2 clusterID' ][ cluster ] = len( self[ 'Cluster 2 clusterID' ] ) # new cluster found, assign index
            self_clusterID = self[ 'Cluster 2 clusterID' ][ cluster ]
            for other_dlc_index, self_dlc_index in otherDLC2selfDLC.items():
                try:
                    self[ 'Cluster counts' ][ self_clusterID ]
                except IndexError:
                    self[ 'Cluster counts' ] = numpy.concatenate(
                        (
                            self[ 'Cluster counts' ],
                            numpy.zeros( ( 10 ** 4, len( self[ 'Distance-linkage combinations' ] ) ), dtype = numpy.uint32 )
                        )
                    ) # add rows at bottom
                self[ 'Cluster counts' ][ self_clusterID ][ self_dlc_index ] += other[ 'Cluster counts' ][ other_clusterID ][ other_dlc_index ]
        return

    def resample(self, distances, linkages, function_2_generate_noise_injected_datasets = None, min_cluster_size = 4, alphabet = None, force_plotting = False, min_cluster_freq_2_retain = 0.001, pickle_filename = 'pyGCluster_resampled.pkl', cpus_2_use = None, iter_tol = 0.01 / 100000, iter_step = 5000, iter_max = 250000, iter_top_P = 0.001, iter_window = 50000, iter_till_the_end = False):
        '''
        Routine for the assessment of cluster reproducibility (re-sampling routine).
        To this, a high number of noise-injected datasets are created, which are subsequently clustered by AHC.
        Those are created via :py:func:`pyGCluster.function_2_generate_noise_injected_datasets` (default = usage of Gaussian distributions).
        Each 'simulated' dataset is then subjected to AHC x times, where x equals the number of distance-linkage combinations that come from all possible combinations of "distances" and "linkages".
        In order to speed up the re-sampling routine, it is distributed to multiple threads, if cpus_2_use > 1.

        The re-sampling routine stops once either convergence (see below) is detected or iter_max iterations have been performed.
        Eventually, only clusters with a maximum frequency of at least min_cluster_freq_2_retain are stored; all others are discarded.

        In order to visually inspect convergence, a convergence plot is created.
        For more information about the convergence estimation, see Supplementary Material of pyGCluster's publication.

        For a complete list of possible
        Distance matrix calculations
        see: http://docs.scipy.org/doc/scipy/reference/spatial.distance.html
        or Linkage methods
        see: http://docs.scipy.org/doc/scipy/reference/generated/scipy.cluster.hierarchy.linkage.html

        .. note ::
            If memory is of concern (e.g. for a large dataset, > 5000 objects), cpus_2_use should be kept low.

        :param distances: list of distance metrices, given as strings, e.g. [ 'correlation', 'euclidean' ]
        :type distances: list
        :param linkages: list of distance metrices, given as strings, e.g. [ 'average', 'complete', 'ward' ]
        :type linkages: list
        :param function_2_generate_noise_injected_datasets: function to generate noise-injected datasets. If None (default), Gaussian distributions are used.
        :type function_2_generate_noise_injected_datasets: function
        :param min_cluster_size: minimum size of a cluster, so that it is included in the assessment of cluster reproducibilities.
        :type min_cluster_size: int
        :param alphabet: alphabet used to convert decimal indices to characters to save memory. Defaults to string.printable, without ','.
        :type alphabet: string

        .. note ::
            If alphabet contains ',', this character is removed from alphabet, because the indices comprising a cluster are saved comma-seperated.

        :param force_plotting: the convergence plot is created after each iter_step iteration (otherwise only when convergence is detected).
        :type force_plotting: boolean
        :param min_cluster_freq_2_retain: ]0, 1[ minimum frequency of a cluster (only the maximum of the dlc-frequencies matters here) it has to exhibit to be stored in pyGCluster once all iterations are finished.
        :type min_cluster_freq_2_retain: float
        :param cpus_2_use: number of threads that are evoked in the re-sampling routine.
        :type cpus_2_use: int
        :param iter_max: maximum number of re-sampling iterations.
        :type iter_max: int

        Convergence determination:

        :param iter_tol: ]0, 1e-3[ value for the threshold of the median of normalized slopes, in order to declare convergence.
        :type iter_tol: float
        :param iter_step: number of iterations each multiprocess performs and simultaneously the interval in which to check for convergence.
        :type iter_step: int
        :param iter_top_P: ]0, 1[ for the convergence estmation, the amount of most frequent clusters is examined. This is the threshold for the minimum frequency of a cluster to be included.
        :type iter_top_P: float
        :param iter_window: size of the sliding window in iterations. The median is obtained from normalized slopes inside this window - *should be a multiple of iter_step*
        :type iter_window: int
        :param iter_till_the_end: if set to True, the convergence determination is switched off; hence, re-sampling is performed until iter_max is reached.
        :type iter_till_the_end: boolean

        :rtype: None
        '''
        self[ 'Function parameters' ][ self.resample.__name__ ] = { k : v for k, v in locals().items() if k != 'self' }
        import numpy
        import scipy.cluster.hierarchy as sch
        import scipy.spatial.distance as ssd

        if function_2_generate_noise_injected_datasets == None:
            function_2_generate_noise_injected_datasets = yield_noisejected_dataset
        if alphabet == None:
            alphabet = string.printable
        alphabet = alphabet.replace( ',', '' )

        ## create distance-linkage combinations (dlc)
        self[ 'Distances' ] = distances
        self[ 'Linkages' ] = linkages
        # check if all distance metrices are valid:
        invalid_dists = set( self[ 'Distances' ] ) - set( dir( ssd ) )
        if invalid_dists:
            s = '[ WARNING ] invalid distance metrices! "{0}" are not in "scipy.spatial.distance".'
            self._print( s.format( ', '.join( invalid_dists ) ), verbosity_level = 0 )
        # check if all linkage methods are valid:
        invalid_linkages = set( self[ 'Linkages' ] ) - sch._cpy_linkage_methods
        if invalid_linkages:
            s = '[ WARNING ] invalid linkage methods! "{0}" are not in "scipy.cluster.hierarchy".'
            self._print( s.format( ', '.join( invalid_linkages ) ), verbosity_level = 0 )
        # get all possible distance-linkage combinations:
        self[ 'Distance-linkage combinations' ] = []
        for distance in self[ 'Distances' ]:
            for linkage in self[ 'Linkages' ]:
                if distance != 'euclidean' and linkage in sch._cpy_euclid_methods:
                    continue
                self[ 'Distance-linkage combinations' ].append( '{0}-{1}'.format( distance, linkage ) )
        n_dlc = len( self[ 'Distance-linkage combinations' ] )
        self._print( '{0} distance-linkage combinations are evaluated.'.format( n_dlc ), verbosity_level = 2 )
        self._print( '... those are: {0}.'.format( ', '.join( self[ 'Distance-linkage combinations' ] ) ), verbosity_level = 2 )

        ## check if permission to write:
        if pickle_filename:
            try:
                with open( os.path.join( self[ 'Working directory' ], 'tmp.txt' ), 'w' ) as fout:
                    pass
                os.remove( os.path.join( self[ 'Working directory' ], 'tmp.txt' ) )
            except IOError:
                s = '[ WARNING ] You do not have permission, or folder does not exist!\n\tresults in "{0}" are NOT pickled!'
                self._print( s.format( self[ 'Working directory' ] ), verbosity_level = 0 )
                pickle_filename = False

        ## check if a pickle file with the same name is already in the "Working directory"
        ## this indicates that clustering is likely to be continued:
        if pickle_filename in os.listdir( self[ 'Working directory' ] ):
            self._print( 'Pickle file with the same name detected! Pickle "{0}" will be loaded and clustering continued ...'.format( pickle_filename ), verbosity_level = 0 )
            loaded = Cluster()
            loaded.load( os.path.join( self[ 'Working directory' ], pickle_filename ) )
            self + loaded

        ## create tmp_struct to store the cluster counts:
        tmpstruct_clustercounts = {}
        tmpstruct_clustercounts[ 'Cluster counts' ]         = numpy.zeros( ( 10 ** 5, n_dlc ), dtype = numpy.uint32 )
        tmpstruct_clustercounts[ 'Cluster 2 clusterID' ]    = {}
        tmpstruct_clustercounts[ 'Discarded IDs' ]          = set()

        ## initialize variables for the convergence determination
        self[ 'Convergence determination - params' ] = {}
        self[ 'Convergence determination - params' ][ 'iter_step' ]     = iter_step
        self[ 'Convergence determination - params' ][ 'iter_top_P' ]     = iter_top_P
        self[ 'Convergence determination - params' ][ 'iter_tol' ]      = iter_tol
        self[ 'Convergence determination - params' ][ 'iter_window' ]   = iter_window
        self[ 'Convergence determination - params' ][ 'iter_max' ]      = iter_max
        if iter_window % iter_step:
            s = '[ WARNING ] iter_window = {0} is NOT a multiple of iter_step = {1}. Better re-call with a multiple of iter_step!'
            self._print( s.format( iter_window, iter_step ), verbosity_level = 1 )

        ## prepare for multiprocesses:
        if cpus_2_use != None:
            if cpus_2_use > multiprocessing.cpu_count():
                s = '[ WARNING ] You requested to perform re-sampling on {0} threads, but only {1} available -> better re-call with "cpus_2_use = {1}"!'
                self._print( s.format( cpus_2_use, multiprocessing.cpu_count() ), verbosity_level = 0 )
            n_multiprocesses = cpus_2_use
        else:
            n_multiprocesses = multiprocessing.cpu_count()
        DataQ = multiprocessing.Queue()
        kwargs4multiprocess = {}
        kwargs4multiprocess[ 'DataQ' ]                      = DataQ
        kwargs4multiprocess[ 'data' ]                       = self[ 'Data' ]
        kwargs4multiprocess[ 'iterations' ]                 = iter_step
        kwargs4multiprocess[ 'alphabet' ]                   = alphabet
        kwargs4multiprocess[ 'dlc' ]                        = self[ 'Distance-linkage combinations' ]
        kwargs4multiprocess[ 'min_cluster_size' ]           = min_cluster_size
        kwargs4multiprocess[ 'min_cluster_freq_2_retain' ]    = min_cluster_freq_2_retain
        kwargs4multiprocess[ 'function_2_generate_noise_injected_datasets' ] = function_2_generate_noise_injected_datasets

        #this does not work on windows... we have to check that
        try:
            sys.getwindowsversion()
        except:
            os.nice( 10 )
        min_count = int( min_cluster_freq_2_retain * kwargs4multiprocess[ 'iterations' ] * 0.5 )
        if min_count < 2:
            s = '[ WARNING ] params "min_cluster_freq_2_retain" = {0} and "iter_step" = {1}, hence min_count = {2}\n\t-> huge accumulation of unstable clusters in pyGCluster!'
            self._print( s.format( min_cluster_freq_2_retain, kwargs4multiprocess[ 'iterations' ], min_count ), verbosity_level = 1 )
        # check if multiprocess are valid:
        self._print( 'checking if multiprocesses are functioning ...', end = ' ',  verbosity_level = 2 )
        try:
            tmp_kwargs4multiprocess = { k : v for k, v in kwargs4multiprocess.items() }
            tmp_kwargs4multiprocess[ 'iterations' ] = 1
            p = multiprocessing.Process( target = resampling_multiprocess, kwargs = tmp_kwargs4multiprocess )
            p.start()
            del tmp_kwargs4multiprocess
        except:
            self._print( '[ ERROR ] Failed to launch multi-processes!',  file = sys.stderr, verbosity_level = 0 )
            seekAndDestry( [ p ] )
            raise
        try:
            DataQ.get()
            p.join()
        except:
            self._print( '[ ERROR ] Failed to collect multi-processes!',  file = sys.stderr, verbosity_level = 0 )
            seekAndDestry( [ p ] )
            raise
        self._print( 'success!', verbosity_level = 2 )

        ## other stuff:
        self[ 'Convergence determination - iteration 2 n_mostfreq' ] = {}
        iteration = 0
        converged = False
        ask2continue = False
        iter_to_continue = False

        ### now comes the actual re-sampling routine :)
        while not converged:
            # prevent exceeding iter_max:
            if iter_max < iteration + n_multiprocesses * iter_step and not iter_to_continue:
                n_multiprocesses_tmp = int( math.ceil( float( iter_max - iteration ) / iter_step ) )
                s = 'Continuing another {0} (# processes) * {1} (iter_step) iterations would exceed iter_max (= {2}). Hence, # processes are lowered to {3} so that {4} iterations have been totally performed.'
                self._print( s.format( n_multiprocesses, iter_step, iter_max, n_multiprocesses_tmp, iteration + n_multiprocesses_tmp * iter_step ), verbosity_level = 2 )
                n_multiprocesses = n_multiprocesses_tmp
            # Launching multi-processes
            processes = []
            for i in range( n_multiprocesses ):
                p = multiprocessing.Process( target = resampling_multiprocess, kwargs = kwargs4multiprocess )
                p.start()
                processes.append( p )
                time.sleep( random.random() ) # to increase randomness!

            # Collecting Process outputs and transfer cluster-counts into 'tmpstruct_clustercounts'
            for i in range( n_multiprocesses ):
                cluster_counts_list = DataQ.get()
                iteration += kwargs4multiprocess[ 'iterations' ]
                self._print( "Clustering. Resampling data : iteration {0: >7}/{1}".format( iteration, iter_max ), end = '\r', file = sys.stderr, verbosity_level = 1 )
                for cluster, counts in cluster_counts_list:
                    # get cluster ID:
                    if cluster in tmpstruct_clustercounts[ 'Cluster 2 clusterID' ]:
                        clusterID = tmpstruct_clustercounts[ 'Cluster 2 clusterID' ][ cluster ]
                    else:
                        # if available, get a discarded ID and assign this ID to the cluster:
                        if tmpstruct_clustercounts[ 'Discarded IDs' ]:
                            try:
                                clusterID = tmpstruct_clustercounts[ 'Discarded IDs' ].pop()
                            except KeyError: # KeyError: 'pop from an empty set' = set is empty
                                clusterID = len( tmpstruct_clustercounts[ 'Cluster 2 clusterID' ] )
                        else:
                            clusterID = len( tmpstruct_clustercounts[ 'Cluster 2 clusterID' ] )
                        tmpstruct_clustercounts[ 'Cluster 2 clusterID' ][ cluster ] = clusterID
                    # update counts:
                    try:
                        tmpstruct_clustercounts[ 'Cluster counts' ][ clusterID ] += counts
                    except IndexError:
                        tmpstruct_clustercounts[ 'Cluster counts' ] = numpy.concatenate(
                            ( tmpstruct_clustercounts[ 'Cluster counts' ],
                              numpy.zeros( ( 10 ** 5, n_dlc ), dtype = numpy.uint32 )
                            )
                        )
                        tmpstruct_clustercounts[ 'Cluster counts' ][ clusterID ] += counts
                # determine most frequent clusters:
                min_count = iteration * iter_top_P
                mostfreqIDs = numpy.unique( numpy.nonzero( tmpstruct_clustercounts[ 'Cluster counts' ] >= min_count )[ 0 ] )
                self[ 'Convergence determination - iteration 2 n_mostfreq' ][ iteration ] = len( mostfreqIDs )
                del mostfreqIDs
                # check if converged:
                if iter_till_the_end == False:
                    converged = self.check4convergence()
                if converged or force_plotting:
                    self.convergence_plot()
            del cluster_counts_list
            # terminate processes:
            for p in processes:
                p.join()
            # once all processes finished iter_step clusterings, perform a purging step:
            # discard all clusters with a maximum count of the threshold:
            min_required_count = int( min_cluster_freq_2_retain * 0.5 * ( kwargs4multiprocess[ 'iterations' ] * n_multiprocesses ) )
            self._print('\nDiscarding {0}-count-clusters ...'.format( min_required_count ), end = ' ', file = sys.stderr, verbosity_level = 2)
            max_counts = numpy.amax( tmpstruct_clustercounts[ 'Cluster counts' ], axis = 1 ) # get max count for each cluster
            IDs2discard = set( numpy.nonzero( max_counts == 1 )[ 0 ] )
            del max_counts
            # reset counts:
            for ID in IDs2discard:
                tmpstruct_clustercounts[ 'Cluster counts' ][ ID ][ : ] = 0
            # delete those clusters which were attributed the discarded clusterIDs
            clusters2discard = [ c for c, cID in tmpstruct_clustercounts[ 'Cluster 2 clusterID' ].iteritems() if cID in IDs2discard ]
            for cluster in clusters2discard:
                del tmpstruct_clustercounts[ 'Cluster 2 clusterID' ][ cluster ]
                del cluster
            del clusters2discard
            self._print( '{0} discarded.'.format( len( IDs2discard ) ), file = sys.stderr, verbosity_level = 2 )
            tmpstruct_clustercounts[ 'Discarded IDs' ] = IDs2discard
            del IDs2discard

            if converged and iteration < iter_max and not iter_till_the_end:
                ask2continue = True
            elif iteration >= iter_max:
                self._print( '\niter_max reached. See convergence plot. Stopping re-sampling if not defined otherwise ...', verbosity_level = 1 )
                converged = True
                self.convergence_plot()
                ask2continue = True
            # ask if user wants to continue with the re-sampling process:
            if ask2continue and self[ 'Verbosity level' ] > 0:
                self._print( '\nEnter how many iterations you would like to continue. (Has to be a multiple of iterstep = {0})'.format( iter_step ), verbosity_level = 1 )
                self._print( '(enter "0" to stop resampling.)', verbosity_level = 1 )
                self._print( '(enter "-1" to resample until iter_max (= {0}) is reached.)'.format( iter_max ), verbosity_level = 1 )
                while True:
                    answer = raw_input( 'Enter a number ...' )
                    try:
                        iter_to_continue = int( answer )
                        break
                    except:
                        self._print( 'INT conversion failed. Please try again!', verbosity_level = 1 )
                converged = False
                if iter_to_continue == 0:
                    converged = True
                elif iter_to_continue == -1:
                    iter_till_the_end = True
                    ask2continue = False
                    if iteration == iter_max:
                        converged = True
                else:
                    iter_to_continue = int( iter_step * round(iter_to_continue / float(iter_step)) )
                    if iter_to_continue < iter_step:
                        iter_to_continue = iter_step
                    iter_to_continue = int( math.ceil( float( iter_to_continue ) / n_multiprocesses ) )
                    self._print( 'Resampling will continue another {0} iterations.'.format( iter_to_continue * n_multiprocesses ), verbosity_level = 1 )
                    kwargs4multiprocess[ 'iterations' ] = iter_to_continue

        # final filtering: store only clusters in pyGCluster whose max_frequencies are above min_cluster_freq_2_retain (default 0.001):
        min_count = iteration * min_cluster_freq_2_retain
        clusterIDs2retain = set( numpy.nonzero( tmpstruct_clustercounts[ 'Cluster counts' ] >= min_count )[0] )
        self._print( '{0} clusters above threshold of {1}. '.format( len( clusterIDs2retain ), min_cluster_freq_2_retain ), verbosity_level = 2 )
        self[ 'Cluster counts' ] = numpy.zeros( ( len( clusterIDs2retain ), n_dlc ), dtype = numpy.uint32 )
        baseX = len( alphabet )
        tmp = {}
        tmp[ 'Iterations' ] = iteration
        tmp[ 'Cluster 2 clusterID' ] = {}
        tmp[ 'Cluster counts' ] = tmpstruct_clustercounts[ 'Cluster counts' ]
        tmp[ 'Distance-linkage combinations' ] = self[ 'Distance-linkage combinations' ]
        tmp[ 'Data' ] = self[ 'Data' ]
        for cluster, clusterID in tmpstruct_clustercounts[ 'Cluster 2 clusterID' ].iteritems():
            if clusterID in clusterIDs2retain:
                final_cluster = []
                # map cluster back to decimal indices:
                for baseXstring in cluster.split( ',' ):
                    index = 0
                    for i, digit in enumerate( baseXstring[ ::-1 ] ):
                        index += alphabet.find( digit ) * baseX ** i
                    final_cluster.append( index )
                final_cluster.sort()
                final_cluster = tuple( final_cluster )
                tmp[ 'Cluster 2 clusterID' ][ final_cluster ] = clusterID
        self.__add__( tmp )
        # pickle results:
        if pickle_filename:
            self.save( pickle_filename )
        s = 're-sampling routine for {0} iterations finished. {1} clusters were obtained.'
        self._print( s.format( iteration, len(clusterIDs2retain) ), verbosity_level = 1 )
        return

    def _get_normalized_slope(self, y2, y1, iter_step):
        '''
        Calculates the normalized slope between two 2D-coordinates:
        i.e. ( y2 / y1 ) - (1.0) / iter_step,
        where y = amount of most frequent clusters at a certain iteration,
        and iter_step = x2 - x1.

        :param y2: the y-coordinate of the second point.
        :type y2: float
        :param y1: the y-coordinate of the first point.
        :type y1: float
        :param iter_step: the difference between the x-coordinates of the two points, i.e. x2 - x1.
        :type iter_step: float

        rtype: float
        '''
        numerator   = float( y2 ) / float( y1 ) - 1.0
        norm_slope  = numerator / float( iter_step )
        return norm_slope

    def check4convergence(self):
        '''
        Checks if the re-sampling routine may be terminated, because the number of most frequent clusters remains almost constant.
        This is done by examining a plot of the amount of most frequent clusters vs. the number of iterations.
        Convergence is declared once the median normalized slope in a given window of iterations is equal or below "iter_tol".
        For further information see Supplementary Material of the corresponding publication.

        :rtype: boolean
        '''
        converged          = False
        sorted_iter2nfreqs = sorted( self[ 'Convergence determination - iteration 2 n_mostfreq' ].items() )
        iter_step          = self[ 'Convergence determination - params' ][ 'iter_step' ]
        iter_window        = self[ 'Convergence determination - params' ][ 'iter_window' ]
        iter_tol           = self[ 'Convergence determination - params' ][ 'iter_tol' ]
        # determine normalized slope:
        norm_slopes        = []
        for i, ( iteration, n_mostfreq ) in enumerate( sorted_iter2nfreqs ):
            if i == 0:
                continue
            n_mostfreq_before = sorted_iter2nfreqs[ i - 1 ][ 1 ]
            norm_slope = self._get_normalized_slope( y2 = n_mostfreq, y1 = n_mostfreq_before, iter_step = iter_step )
            norm_slopes.append( norm_slope )
        # determine convergence - is the median of normalized slopes in iter_window iterations <= iter_tol?
        n_slopes = int( round( float( iter_window ) / iter_step ) ) # prepare for sliding window
        for i in range( len( norm_slopes ) - n_slopes + 1 ):
            iteration                = iter_step + iter_step * n_slopes + i * iter_step
            slopes_in_sliding_window = norm_slopes[ i : i + n_slopes ]
            median_slope             = self.median( slopes_in_sliding_window )
            if -iter_tol <= median_slope <= iter_tol:
                converged = True
                self._print( '\npotentially converged. Check convergence plot!', file = sys.stderr, verbosity_level = 2 )
                self[ 'Convergence determination - first detected at iteration' ] = iteration
                break
        return converged

    def convergence_plot(self, filename = 'convergence_plot.pdf'):
        '''
        Creates a two-sided PDF file containing the full picture of the convergence plot, as well as a zoom of it.
        The convergence plot illustrates the development of the amount of most frequent clusters vs. the number of iterations.
        The dotted line in this plots represents the normalized slope, which is used for internal convergence determination.

        If rpy2 cannot be imported, a CSV file is created instead.

        :param filename: the filename of the PDF (or CSV) file.
        :type filename: string

        :rtype: none
        '''
        try:
            from rpy2.robjects import IntVector, FloatVector, StrVector
            from rpy2.robjects.packages import importr
            graphics = importr( 'graphics' )
            grdevices = importr( 'grDevices' )
        except ImportError:
            filename = filename.replace( '.pdf', '.csv' )
            with open( os.path.join( self[ 'Working directory' ], filename ), 'w' ) as fout:
                print( 'iteration,amount of most frequent clusters', file = fout )
                for iteration, n_mostfreq in self[ 'Convergence determination - iteration 2 n_mostfreq' ].items():
                    print( '{0},{1}'.format( iteration, n_mostfreq ), file = fout )
            self._print( '[ INFO ] Since rpy2 could not be imported, a CSV file instead of a PDF plot of convergence was created. See in "{0}".'.format( os.path.join( self[ 'Working directory' ], filename ) ), file = sys.stderr, verbosity_level = 1 )
            return

        def _add_lines( points2connect, lty = 1, color = 'black' ):
            for i, ( x, y ) in enumerate( points2connect ):
                if i == 0:
                    continue
                x_before, y_before = points2connect[ i - 1 ]
                graphics.lines( IntVector( [ x_before, x ] ),
                                FloatVector( [ y_before, y ] ),
                                lty = lty,
                                col = color
                )

        iter_step           = self[ 'Convergence determination - params' ][ 'iter_step' ]
        iter_window         = self[ 'Convergence determination - params' ][ 'iter_window' ]
        iter_tol            = self[ 'Convergence determination - params' ][ 'iter_tol' ]
        iteration2mostfreq  = self[ 'Convergence determination - iteration 2 n_mostfreq' ]
        sorted_iter2mostfreq = sorted( iteration2mostfreq.items() )

        # plot convergence curve:
        grdevices.pdf( file = os.path.join( self[ 'Working directory' ], filename ), width = 12, height = 12 )
        for tag in [ 'full', 'zoom' ]:
            points = sorted_iter2mostfreq
            Ys = [ y for x, y in points ]
            if tag == 'full':
                ylim = ( min( Ys ), max( Ys ) )
                title = '#most_freq (left y-axis) and normalized_slope (= (current / before - 1.0) / iter_step) (right y-axis)'
            elif tag == 'zoom':
                ylim = ( min( Ys ), min( Ys ) * 1.075 )
                title = 'ZOOM'
            subtitle = 'iter_top_P = {0}, iter_step = {1}, iter_tol = {2}, iter_window = {4}, iter_max = {3}'
            subtitle = subtitle.format(
                self[ 'Convergence determination - params' ][ 'iter_top_P' ],
                iter_step,
                iter_tol,
                self[ 'Convergence determination - params' ][ 'iter_max' ],
                iter_window
            )
            graphics.plot(
                IntVector( [ x for x, y in points ] ),
                IntVector( Ys ),
                main = title,
                sub  = subtitle,
                xlab = 'iteration', xaxt = 'n',
                ylab = 'len(most_freq)', ylim = IntVector( ylim ),
                col  = 'black',
                pch  = 16
            )
            _add_lines( points, lty = 1, color = 'black' )
            x_axis_ticks = tuple( range( iter_step, max( iteration2mostfreq.keys() ) + 1, iter_step ) )
            graphics.axis(1, at = IntVector( x_axis_ticks ), labels = [ '{0}k'.format( tick / 1000 ) for tick in x_axis_ticks ], las = 2, **{ 'cex.axis' : 0.75 } )
            graphics.axis(3, at = IntVector( x_axis_ticks ), labels = StrVector( [ '' for tick in x_axis_ticks ] ) )
            graphics.legend(
                'bottomleft',
                legend = StrVector( [ '#most_freq', 'normalized_slope' ] ),
                lty    = IntVector( [1, 2] ),
                pch    = IntVector( [16, 1] ),
                bty    = 'n'
            )

            # add second plot = normalized_slope-plot:
            graphics.par( new = True )
            critical_interval = ( -iter_tol, iter_tol )
            try:
                firstConvergedAtIter = self[ 'Convergence determination - first detected at iteration' ]
            except KeyError:
                self.check4convergence()
                firstConvergedAtIter = self[ 'Convergence determination - first detected at iteration' ]
            iter2normslope = [ ( iter_step, -1.0 ) ]
            for i, (iteration, n_mostfreq) in enumerate( sorted_iter2mostfreq[ 1: ] ):
                iteration_before, n_mostfreq_before = sorted_iter2mostfreq[ i ] # iteration2mostfreq[ iteration - iter_step ]
                norm_slope = self._get_normalized_slope( y2 = n_mostfreq, y1 = n_mostfreq_before, iter_step = iteration - iteration_before )
                iter2normslope.append( ( iteration, norm_slope ) )
            points = iter2normslope
            Ys = [ y for x, y in points ]
            ylim = ( critical_interval[ 0 ] * 20, critical_interval[ 1 ] * 20)
            graphics.plot(
                IntVector( [ x for x, y in points ] ),
                FloatVector( Ys ),
                main = '',
                xlab = '',
                xaxt = 'n',
                ylab = '',
                yaxt = 'n',
                ylim = FloatVector( ylim ),
                pch  = 1
            )
            _add_lines( points, lty = 2, color = 'black' )
            graphics.abline( v = firstConvergedAtIter, lty = 1, col = 'blue' )
            graphics.lines( IntVector( [ firstConvergedAtIter - iter_window, firstConvergedAtIter ] ), FloatVector( [ 0, 0 ] ), col = 'darkgreen' )
            graphics.text( firstConvergedAtIter, 0, str( firstConvergedAtIter / 1000 ), col = 'blue' )
            graphics.abline( h = critical_interval[ 0 ], lty = 3, col = 'darkgreen' )
            graphics.abline( h = critical_interval[ 1 ], lty = 3, col = 'darkgreen' )
            graphics.axis(4, FloatVector( [ ylim[ 0 ], ylim[ 0 ] / 20. * 10, 0, ylim[ 1 ] / 20. * 10, ylim[ 1 ] ] ) )

        grdevices.dev_off()
        self._print( '... plot of convergence finished. See plot in "{0}".'.format( os.path.join( self[ 'Working directory' ], filename ) ), file = sys.stderr, verbosity_level = 2 )
        return

    def plot_clusterfreqs(self, min_cluster_size = 4, top_X_clusters = 0, threshold_4_the_lowest_max_freq = 0.01):
        '''
        Plot the frequencies of each cluster as a expression map:
        which cluster was found by which distance-linkage combination, and with what frequency?
        The plot's filename is prefixed by 'clusterFreqsMap', followed by the values of the parameters.
        E.g. 'clusterFreqsMap_minSize4_top0clusters_top10promille.svg'.
        Clusters are sorted by size.

        :param min_cluster_size: only clusters with a size equal or greater than min_cluster_size appear in the plot of the cluster freqs.
        :type min_cluster_size: int
        :param threshold_4_the_lowest_max_freq: ]0, 1[ Clusters must have a maximum frequency of at least threshold_4_the_lowest_max_freq to appear in the plot.
        :type threshold_4_the_lowest_max_freq: float
        :param top_X_clusters: Plot of the top X clusters in the sorted list (by freq) of clusters having a maximum cluster frequency of at least threshold_4_the_lowest_max_freq (clusterfreq-plot is still sorted by size).
        :type top_X_clusters: int

        .. note ::
            if top_X_clusters is set to zero ( 0 ), this filter is switched off (switched off by default).

        :rtype: None
        '''
        self[ 'Function parameters' ][ self.plot_clusterfreqs.__name__ ] = { k : v for k, v in locals().items() if k != 'self' }
        allClusters_sortedByLength_l = sorted( self._get_most_frequent_clusters(min_cluster_size = min_cluster_size, top_X_clusters = top_X_clusters, threshold_4_the_lowest_max_freq = threshold_4_the_lowest_max_freq), key = len, reverse = True )
        identifiers = []
        data = {}
        freqs = set()
        for cluster in allClusters_sortedByLength_l:
            identifier = 'Cluster ID: {0}, size: {1}'.format( self[ 'Cluster 2 clusterID' ][ cluster ], len( cluster ) )
            identifiers.append( identifier )
            data[ identifier ] = {}
            cFreq, cFreqDict = self.frequencies( cluster = cluster )
            for dlc, frequency in sorted( cFreqDict.items() ):
                data[ identifier ][ dlc ] = ( frequency, sys.float_info.epsilon )
                freqs.add( round( frequency, 2) )
        hm_filename = 'clusterFreqsMap_minSize{0}_top{1}clusters_top{2:.0f}promille'.format( min_cluster_size, top_X_clusters, threshold_4_the_lowest_max_freq * 1000 )
        # max_value_4_expression_map = sorted( freqs )[ -3 ] # since root cluster has a freq of 1.0, position -1 is always 1.0 (and -2 close to 1.0 (root, too)!)
        self.draw_expression_map(
            identifiers       = identifiers,
            data              = data,
            conditions        = sorted( cFreqDict.keys() ),
            additional_labels = {},
            # min_value_4_expression_map              = 0.0,
            max_value_4_expression_map              = max( freqs ),
            expression_map_filename = hm_filename+'.svg',
            legend_filename   = hm_filename+'_legend.svg',
            color_gradient    = 'barplot'
        )
        self._print( '... clusterfreqs_expressionmap saved as: "{0}"'.format( hm_filename+'.svg' ), verbosity_level = 1 )
        return

    def _get_most_frequent_clusters(self, min_cluster_size = 4, top_X_clusters = 0, threshold_4_the_lowest_max_freq = 0.01):
        '''
        Gets the most frequent clusters. Filters either according to a frequency-threshold or gets the top X clusters.

        .. note ::
            Each cluster has attributed X counts, or frequencies, where X = len( Distance-linkage combinations ).
            For determination of most frequent clusters, only the max( X frequencies ) matters.
            Hence, a single frequency above threshold_4_the_lowest_max_freq is sufficient to include that cluster.

        :param min_cluster_size: only clusters bigger or equal than threshold are considered; e.g. 4
        :type min_cluster_size: int

        :param threshold_4_the_lowest_max_freq: ]0, 1[ get all clusters with a max frequency above threshold, e.g. 0.01 => 1%-clusters
        :type threshold_4_the_lowest_max_freq: float

        :param top_X_clusters: get the top X clusters in the sorted list (by freq) of clusters having a maximum cluster frequency of at least threshold_4_the_lowest_max_freq.
        :type top_X_clusters: int

        .. note ::
           top_X_clusters = 0 means that this filter is switched off (switched off by default).

        :rtype: List of the most frequent clusters in ARBITRARY order.
        '''
        import numpy
        threshold_4_the_lowest_max_freq   = float( threshold_4_the_lowest_max_freq )
        top_X_clusters       = int( top_X_clusters )

        topP_count = self[ 'Iterations' ] * threshold_4_the_lowest_max_freq


        most_freq = []
        max_counts = numpy.amax( self[ 'Cluster counts' ], axis = 1 ) # get max count for each cluster
        if not top_X_clusters:
            mostfreqIDs = set( numpy.nonzero( max_counts >= topP_count )[ 0 ] )
            for cluster, clusterID in self[ 'Cluster 2 clusterID' ].items():
                if len( cluster ) >= min_cluster_size:
                    if clusterID in mostfreqIDs:
                        most_freq.append( cluster )
        else: # top_X_clusters filter is requested:
            cID_mask = [ cID for c, cID in self[ 'Cluster 2 clusterID' ].iteritems() if len( c ) < min_cluster_size ]
            clusterIDs2retain = []
            for cID, _ in enumerate( max_counts >= topP_count ):
                if _:
                    if cID in cID_mask:
                        continue
                    clusterIDs2retain.append( ( max_counts[ cID ], cID ) )
            clusterIDs2retain.sort( reverse = True )
            topX_clusterIDs = set( [ cID for count, cID in clusterIDs2retain[ : top_X_clusters ] ] )
            for cluster, clusterID in self[ 'Cluster 2 clusterID' ].iteritems():
                if clusterID in topX_clusterIDs:
                    most_freq.append(cluster)

        s = '{0} clusters are found for a threshold for {1} and a min cluster len of {2}.'
        self._print( s.format( len( most_freq ), threshold_4_the_lowest_max_freq, min_cluster_size ), verbosity_level = 1 )
        return most_freq

    def plot_nodetree(self, tree_filename = 'tree.dot'):
        '''
        plot the dendrogram for the clustering of the most_frequent_clusters.
            - node label = nodeID internally used for self['Nodemap'] (not the same as clusterID!).
            - node border color is white if the node is a close2root-cluster (i.e. larger than self[ 'for IO skip clusters bigger than' ] ).
            - edge label = distance between parent and children.
            - edge - color codes:
                - black   = default; highlights child which is not a most_frequent_cluster but was created during formation of the dendrogram.
                - green   = children are connected with the root.
                - red     = highlights child which is a most_frequent_cluster.
                - yellow  = most_frequent_cluster is directly connected with the root.

        :param tree_filename: name of the Graphviz DOT file containing the dendrogram of the AHC of most frequent clusters. Best given with ".dot"-extension!
        :type tree_filename: string

        :rtype: none
        '''
        with open( os.path.join( self[ 'Working directory' ], tree_filename ), 'w' ) as fout:
            print( 'digraph "pyGCluster nodemap_of_the_clustering_of_most_freq_clusters" {', file = fout )
            node2tag = {}
            # draw nodes:
            for tag, node in enumerate( self[ 'Nodemap - binary tree' ] ):
                color = 'black'
                try:
                    label = str( self[ 'Cluster 2 clusterID' ][ tuple( sorted( set( node ) ) ) ] )
                except KeyError:
                    label = '-1'
                label = 'size={0}, id={1}'.format( len( set( node ) ), label )
                if self[ 'Root size' ] > len( set( node ) ) > self[ 'for IO skip clusters bigger than' ]:
                    color = 'white'
                print( '"{0}" [label="{1}", color = "{2}"];'.format( tag, label, color ), file = fout )
                node2tag[ node ] = tag
            # insert connecting arrows:
            for tag, parent in enumerate( self[ 'Nodemap - binary tree' ] ):
                is_root_node = False
                if len( set( parent ) ) == self[ 'Root size' ]:
                    is_root_node = True
                for child in self[ 'Nodemap - binary tree' ][ parent ][ 'children' ]:
                    color = 'black'
                    if len( self[ 'Nodemap - binary tree' ][ child ][ 'children' ] ) == 0:
                        color = 'red'
                    if is_root_node:
                        if color == 'red':
                            color = 'yellow'
                        else:
                            color = 'green'
                    print( '"{0}" -> "{1}" [color="{2}"];'.format( tag, node2tag[ child ], color ), file = fout )
            print( '}', file = fout )
        # plot tree:
        try:
            input_file  = '{0}'.format( os.path.join( self[ 'Working directory' ], tree_filename ) )
            output_file = '{0}'.format( os.path.join( self[ 'Working directory' ], '{0}.pdf'.format( tree_filename[ :-4 ] ) ) )
            subprocess.Popen( [ 'dot', '-Tpdf', input_file, '-o', output_file ] ).communicate()
        except:
            self._print( '[ INFO ] plotting via "dot -Tpdf ..." of the binary cluster-tree failed; only DOT file created.', verbosity_level = 1 )
        return

    def calculate_distance_matrix(self, clusters, min_overlap = 0.25):
        '''
        Calculates the specifically developed distance matrix for the AHC of clusters:
            (1) Clusters sharing *not* the minimum overlap are attributed a distance of "self[ 'Root size' ]" (i.e. len( self[ 'Data' ] ) ).
            (2) Clusters are attributed a distance of "self[ 'Root size' ] - 1" to the root cluster.
            (3) Clusters sharing the minimum overlap are attributed a distance of "size of the larger of the two clusters minus size of the overlap".

        The overlap betweeen a pair of clusters is relative, i.e. defined as the size of the overlap divided by the size of the larger of the two clusters.

        The resulting condensed distance matrix in not returned, but rather stored in self[ 'Nodemap - condensed distance matrix' ].

        :param clusters: the most frequent clusters whose "distance" is to be determined.
        :type clusters: list of clusters. Clusters are represented as tuples consisting of their object's indices.
        :param min_overlap: ]0, 1[ threshold value to determine if the distance between two clusters is calculated according to (1) or (3).
        :type min_overlap: float

        :rtype: none
        '''
        self._print( 'calculating distance matrix for {0} clusters ...'.format( len( clusters ) ) , end = ' ', verbosity_level = 2 )
        condensed_dist_matrix = []
        a, b = 1, 1
        clusters = [ set( c ) for c in clusters ]
        for clusterI, clusterJ in itertools.combinations( clusters, 2 ):
            if len( clusterI ) == self[ 'Root size' ] or len( clusterJ ) == self[ 'Root size' ]:
                dist = a * self[ 'Root size' ] - b
            else:
                overlap = clusterI & clusterJ
                n_overlap = float( len( overlap ) )
                n_sizeI = float( len( clusterI ) )
                n_sizeJ = float( len( clusterJ ) )
                if n_sizeI > n_sizeJ:
                    max_size = n_sizeI
                    min_size = n_sizeJ
                else:
                    max_size = n_sizeJ
                    min_size = n_sizeI
                if float( n_overlap ) / float( max_size ) < min_overlap:
                    dist = a * self[ 'Root size' ]
                else:
                    dist = a * max_size - b * n_overlap
            condensed_dist_matrix.append( dist )
        self[ 'Nodemap - condensed distance matrix' ] = condensed_dist_matrix
        self._print( 'done.', verbosity_level = 2 )
        return

    def _get_levelX_clusters(self, level):
        '''
        Returns a list of all clusters that are present on a specific level in the node map.
        Each level corresponds to an iteration in the community construction.

        :param level: [0, max community-iterations] sets the level (or iteration) from which the clusters are to be returned.
        :type level: int

        :rtype: list
        '''
        cluster_list = []
        for name in self[ 'Communities' ]:
            cluster, current_level = name
            if current_level == level:
                cluster_list.append( cluster )
        return sorted( cluster_list )

    def build_nodemap(self, min_cluster_size = 4, top_X_clusters = 0, threshold_4_the_lowest_max_freq = 0.01, starting_min_overlap = 0.1, increasing_min_overlap = 0.05):
        '''
        Construction of communities from a set of most_frequent_cluster.
        This set is obtained via :py:func:`pyGCluster.Cluster._get_most_frequent_clusters`, to which the first three parameters are passed.
        These clusters are then subjected to AHC with complete linkage.
        The distance matrix is calculated via :py:func:`pyGCluster.Cluster.calculate_distance_matrix`.
        The combination of complete linkage and the distance matrix assures that all clusters in a community exhibit at least the "starting_min_overlap" to each other.
        From the resulting cluster tree, a "first draft" of communities is obtained.
        These "first" communities are then themselves considered as clusters, and subjected to AHC again, until the community assignment of clusters remains constant.
        By this, clusters are inserted into a target community, which initially did not overlap with each cluster inside the target community,
        but do overlap if the clusters in the target community are combined into a single cluster.
        By this, the degree of stringency is reduced; the clusters fit into a community in a broader sense.
        For further information on the community construction, see the publication of pyGCluster.

        Internal structure of communities:
            >>> name = ( cluster, level )
            ...         # internal name of the community.
            ...         # The first element in the tuple ("cluster") contains the indices
            ...         # of the objects that comprise a community.
            ...         # The second element gives the level,
            ...         # or iteration when the community was formed.
            >>> self[ 'Communities' ][ name ][ 'children' ]
            ...         # list containing the clusters that build the community.
            >>> self[ 'Communities' ][ name ][ '# of nodes merged into community' ]
            ...         # the number of clusters that build the community.
            >>> self[ 'Communities' ][ name ][ 'index 2 obCoFreq dict' ]
            ...         # an OrderedDict in which each index is assigned its obCoFreq.
            ...         # Negative indices correspond to "placeholders",
            ...         # which are required for the insertion of black lines into expression maps.
            ...         # Black lines in expression maps seperate the individual clusters
            ...         # that form a community, sorted by when
            ...         # they were inserted into the community.
            >>> self[ 'Communities' ][ name ][ 'highest obCoFreq' ]
            ...         # the highest obCoFreq encountered in a community.
            >>> self[ 'Communities' ][ name ][ 'cluster ID' ]
            ...         # the ID of the cluster containing the object with the highest obCoFreq.

        Of the following parameters, the first three are passed to :py:func:`pyGCluster.Cluster._get_most_frequent_clusters`:

        :param min_cluster_size: clusters smaller than this threshold are not considered for the community construction.
        :type min_cluster_size: int
        :param top_X_clusters: form communities from the top X clusters sorted by their maximum frequency.
        :type top_X_clusters: int
        :param threshold_4_the_lowest_max_freq: [0, 1[ form communities from clusters whose maximum frequency is at least this value.
        :type threshold_4_the_lowest_max_freq: float

        :param starting_min_overlap: ]0, 1[ minimum required relative overlap between clusters so that they are assigned the same community. The relative overlap is defined as the size of the overlap between two clusters, divided by the size of the larger cluster.
        :type starting_min_overlap: float

        :param increasing_min_overlap: defines the increase of the required overlap between communities
        :type increasing_min_overlap: float

        :rtype: none
        '''
        self[ 'Function parameters' ][ self.build_nodemap.__name__ ] = { k : v for k, v in locals().items() if k != 'self' }
        import scipy.spatial.distance as ssd
        imported_from_scipy = False
        try:
            from fastcluster import linkage as ahc
        except ImportError:
            try:
                from scipy.cluster.hierarchy import linkage as ahc
                imported_from_scipy = True
            except ImportError:
                self._print( '[ ERROR ] You do require either "fastcluster" or "scipy" for the construction of communities.', verbosity_level = 0 )

        # The algorithm is as follows:
        # Starting from the top, all descendants of any cluster that is smaller than the root are determined.
        # Those descendants form a community.
        def communities_by_ahc(cluster_list, min_overlap):
            # calculate distance matrix
            self.calculate_distance_matrix( clusters = cluster_list, min_overlap = min_overlap )
            # perform AHC
            self._print( 'performing AHC for {0} clusters ...'.format( len( cluster_list ) ), end = ' ', verbosity_level = 2 )
            # avoid scipy crash when only 2 objects are subjected to AHC:
            if len( self[ 'Nodemap - condensed distance matrix' ] ) == 1 and len( cluster_list ) == 2:
                self[ 'Nodemap - linkage matrix' ] = [ [ 0, 1, -99, len( set( cluster_list[ 0 ] + cluster_list[ 1 ] ) ) ] ]
            else:
                if imported_from_scipy:
                    self[ 'Nodemap - linkage matrix' ]  = ahc( self[ 'Nodemap - condensed distance matrix' ], method = 'complete' )
                else:
                    self[ 'Nodemap - linkage matrix' ]  = ahc( self[ 'Nodemap - condensed distance matrix' ], method = 'complete', preserve_input = True )
            self._print( 'done.', verbosity_level = 2 )
            # parse clusters
            self._print( 'parsing clusters ...', end = ' ', verbosity_level = 2 )
            clusters    = {} # required to reconstruct the clusters from the linkage matrix
            nodemap     = {} # each node = value is a dict with two keys: 'parent' -> parent cluster (as tuple), 'children' -> set of child clusters (tuples)
            for i, cluster in enumerate( cluster_list ):
                clusters[ i ] = cluster
                nodemap[ cluster ] = { 'children' : [], 'parent' : None }
            parentID = len( cluster_list ) - 1
            for childID_1, childID_2, distance, size in self[ 'Nodemap - linkage matrix' ]:
                parentID += 1
                child1 = clusters[ childID_1 ]
                child2 = clusters[ childID_2 ]
                parent = child1 + child2
                clusters[ parentID ] = parent
                nodemap[ child1 ][ 'parent' ] = parent
                nodemap[ child2 ][ 'parent' ] = parent
                nodemap[ parent ] = { 'children' : [ child1, child2 ], 'parent' : None }
            self[ 'Nodemap - binary tree' ] = nodemap
            self._print( 'done.', verbosity_level = 2 )

            # recursive function 2 find communities:
            def get_communities( node , community_list = None ):
                if community_list == None:
                    community_list = []
                for child in nodemap[ node ][ 'children' ]:
                    if len( set( child ) ) == self[ 'Root size' ]:
                        community_list = get_communities( child,  community_list = community_list )
                    else:
                        community_list.append( self._get_descendants_in_binary_tree( node = child ) + [ child ] )
                return community_list

            # get root_node = top node of the tree:
            for node in nodemap:
                if nodemap[ node ][ 'parent' ] == None:
                    root_node = node
                    break
            community_list = get_communities( node = root_node, community_list = None )

            clusters_combined_into_communities = []
            for community in community_list:
                endnodes = []
                for cluster in community:
                    if cluster in cluster_list:
                        endnodes.append( cluster )
                clusters_combined_into_communities.append( endnodes )
            return clusters_combined_into_communities

        def update_communities(level, clusters_combined_into_communities):
            for community in clusters_combined_into_communities:
                # find cluster with highest freq
                community_obCoFreq2cluster_list = []
                community_indices = set()
                for cluster in community:
                    highest_obCoFreq = self[ 'Communities' ][ ( cluster, level ) ][ 'highest obCoFreq' ]
                    community_obCoFreq2cluster_list.append( ( highest_obCoFreq, cluster ) )
                    community_indices |= set( cluster )
                community_obCoFreq2cluster_list.sort( reverse = True )
                first_cluster = community_obCoFreq2cluster_list[ 0 ][ 1 ]
                name = ( tuple( sorted( community_indices ) ), level + 1 )
                if name in self[ 'Communities' ]:
                    current_highest_obCoFreq = community_obCoFreq2cluster_list[ 0 ][ 0 ]
                    if current_highest_obCoFreq > self[ 'Communities' ][ name ][ 'highest obCoFreq' ]:
                        self[ 'Communities' ][ name ][ 'cluster ID' ] = self[ 'Communities' ][ ( first_cluster, level ) ][ 'cluster ID' ]
                    community_obCoFreq2cluster_list.insert( 0, None ) # assure that the first cluster is also properly inserted
                else:
                    self[ 'Communities' ][ name ] = {}
                    self[ 'Communities' ][ name ][ 'children' ] = [ first_cluster ]
                    self[ 'Communities' ][ name ][ 'index 2 obCoFreq dict' ] = self[ 'Communities' ][ ( first_cluster, level ) ][ 'index 2 obCoFreq dict' ].copy()
                    self[ 'Communities' ][ name ][ 'cluster ID' ] = self[ 'Communities' ][ ( first_cluster, level ) ][ 'cluster ID' ]
                    self[ 'Communities' ][ name ][ 'highest obCoFreq' ] = None
                    self[ 'Communities' ][ name ][ '# of nodes merged into community' ] = self[ 'Communities' ][ ( first_cluster, level ) ][ '# of nodes merged into community' ]
                self[ 'Communities' ][ name ][ '# of nodes merged into community' ] += len( community_obCoFreq2cluster_list ) - 1.
                # insert children and update obCoFreq-Dict:
                for _, cluster in community_obCoFreq2cluster_list[ 1 : ]:
                    self[ 'Communities' ][ name ][ 'children' ].append( cluster )
                    placeholder_added = False
                    for index in cluster:
                        obCoFreq = self[ 'Communities' ][ ( cluster, level ) ][ 'index 2 obCoFreq dict' ][ index ]
                        if index in self[ 'Communities' ][ name ][ 'index 2 obCoFreq dict' ]:
                            self[ 'Communities' ][ name ][ 'index 2 obCoFreq dict' ][ index ] += obCoFreq
                        else:
                            if not placeholder_added:
                                placeholder = len( self[ 'Communities' ][ name ][ 'index 2 obCoFreq dict' ] ) * -1
                                self[ 'Communities' ][ name ][ 'index 2 obCoFreq dict' ][ placeholder ] = -99
                                placeholder_added = True
                            self[ 'Communities' ][ name ][ 'index 2 obCoFreq dict' ][ index ] = obCoFreq
                max_freq = max( self[ 'Communities' ][ name ][ 'index 2 obCoFreq dict' ].values() )
                self[ 'Communities' ][ name ][ 'highest obCoFreq' ] = max_freq
            return

        def init_cluster2community0_level():
            most_frequent_clusters = self._get_most_frequent_clusters( min_cluster_size = min_cluster_size, top_X_clusters = top_X_clusters, threshold_4_the_lowest_max_freq = threshold_4_the_lowest_max_freq )
            level = 0
            self[ 'Communities' ] = {}
            for cluster in sorted( most_frequent_clusters ):
                index2obCoFreq = OrderedDict()
                cFreq, cFreqDict = self.frequencies( cluster = cluster )
                for index in cluster:
                    index2obCoFreq[ index ] = cFreq
                max_freq = cFreq # max_freq = max( index2obCoFreq.values() ) = cFreq, because the indices are only from a single cluster at level 0
                name = ( cluster, level )
                self[ 'Communities' ][ name ]                                           = {}
                self[ 'Communities' ][ name ][ 'children' ]                             = []
                self[ 'Communities' ][ name ][ 'index 2 obCoFreq dict' ]                = index2obCoFreq
                self[ 'Communities' ][ name ][ 'highest obCoFreq' ]                     = max_freq
                self[ 'Communities' ][ name ][ 'cluster ID' ]                           = self[ 'Cluster 2 clusterID' ][ cluster ]
                self[ 'Communities' ][ name ][ '# of nodes merged into community' ]     = 1.
            return

        min_overlap = starting_min_overlap
        init_cluster2community0_level()
        level              = 0
        community_snapshot = None
        while True:
            cluster_list                       = self._get_levelX_clusters( level = level )
            clusters_combined_into_communities = communities_by_ahc( cluster_list, min_overlap )
            if community_snapshot == sorted( clusters_combined_into_communities ) or min_overlap >= 1.0:
                break
            self.plot_nodetree( 'AHCofClusters_binaryTree_iteration{0}.dot'.format(level) )
            update_communities( level = level, clusters_combined_into_communities = clusters_combined_into_communities )
            community_snapshot = sorted( clusters_combined_into_communities )
            min_overlap       += increasing_min_overlap
            level += 1
        return

    def _get_descendants_in_binary_tree(self, node, children = None):
        '''
        Recursively determines the descendants of a given node in an AHC tree.

        :param node: tuple describing uniquely a node in the AHC tree. It resembles a pyGCluster-cluster, but may contain the same index several times, e.g. if (1,2) and (1,3) are merged into (1,1,2,3).
        :type node: tuple
        :param children: all descendants determined so far. Should equal None for the first call.
        :type children: list

        :rtype: list
        '''
        if children == None:
            children = []
        if len( self[ 'Nodemap - binary tree' ][ node ][ 'children' ] ) > 0:
            for child in self[ 'Nodemap - binary tree' ][ node ][ 'children' ]:
                children.append( child )
                self._get_descendants_in_binary_tree( node = child, children = children )
        return children

    def _get_descendants_in_community_tree(self, parent_name, children = None):
        '''
        Recursively determines the descendants of a given node in the community tree.
        In contrast to :py:func:`pyGCluster.Cluster._get_descendants_in_binary_tree` , the community tree is not a binary tree;
        and "parent_name" differs from the "node"-parameter of the former (see below).

        :param parent_name: tuple with two elements: ( cluster, level ). Here, cluster is a pyGCluster-cluster, i.e. a tuple containing each index describing a cluster only once.
        :type parent_name: tuple
        :param children: all descendants determined so far. Should equal None for the first call.
        :type children: list

        :rtype: list
        '''
        if children == None:
            children = []
        if len( self[ 'Communities' ][ parent_name ][ 'children' ] ) > 0:
            parent, level = parent_name
            for child in self[ 'Communities' ][ parent_name ][ 'children' ]:
                child_name = ( child, level - 1 )
                children.append( child_name )
                self._get_descendants_in_community_tree( parent_name = child_name, children = children )
        return children

    def create_rainbow_colors( self, n_colors = 10):
        '''
        Returns a list of rainbow colors. Colors are expressed as hexcodes of RGB values.

        :param n_colors: number of rainbow colors.
        :type n_colors: int

        :rtype: list
        '''
        import colorsys
        colors = []
        for i in range( n_colors ):
            # i has to be [0.0, 1.0[
            i /= float( n_colors )
            rgb = [ int(value) for value in colorsys.hsv_to_rgb(i, 1, 255) ]
            hexcode = '#'
            for _ in rgb:
                _hex = hex(_)[2:]
                if len(_hex) == 1:
                    _hex = '0{}'.format(_hex.upper())
                else:
                    _hex = '{}'.format(_hex.upper())
                hexcode += _hex
            colors.append(hexcode)
        return colors

    def write_legend(self, filename = 'legend.txt'):
        '''
        Creates a legend for the community node map as a TXT file.
        Herein, the object composition of each cluster of the node map as well as its frequencies are recorded.
        Since this function is internally called by :py:func:`pyGCluster.Cluster.write_dot`, it is typically not necessary to call this function.

        :param filename: name of the legend TXT file, best given with extension ".txt".
        :type filename: string

        :rtype: none
        '''
        with open(  os.path.join( self[ 'Working directory' ] , filename ), 'w') as legend:
            print( "Frequency order:\n{0}\n".format( ', '.join( sorted( self[ 'Distance-linkage combinations' ] ) ) ), file = legend )
            for name in self[ 'Communities' ]:
                cluster, level = name
                if len( cluster ) > self[ 'for IO skip clusters bigger than' ]:
                    continue
                if cluster in self[ 'Cluster 2 clusterID' ]:
                    cFreq, cFreqDict = self.frequencies( cluster = cluster )
                else:
                    cFreqDict = { None : -99 }
                nodeID = '{0}, {1}'.format( self[ 'Communities' ][ name ][ 'cluster ID' ], level )
                print( 'label = "{nodeID:0>3}", size = {size:0>3}, frequencies = {frequencies}'.format(
                    nodeID = nodeID,
                    size = len( cluster ),
                    frequencies = ', '.join( [ '{0:5.4f}'.format( f ) for method, f in sorted( cFreqDict.items() ) ] )
                    ), file = legend
                )
                for index in cluster:
                    addOn = ''
                    try:
                        addOn = self[ 'Additional Labels' ][ self[ 'Identifiers' ][ index ] ]
                        if type(addOn) == type(list()) or type(addOn) == type(set()):
                            addOn = ".oOo.".join(list(set(addOn)))
                    except:
                        pass
                    print( '{0}\t{1}'.format( self[ 'Identifiers' ][ index ], addOn ), file = legend )
                print( '+' * 50 , file = legend )
        self._print( '... nodemap saved in "{0}"'.format( self[ 'Working directory' ] ), verbosity_level = 2 )
        return

    def write_dot(self, filename , scaleByFreq = True, min_obcofreq_2_plot = None, n_legend_nodes = 5, min_value_4_expression_map = None, max_value_4_expression_map = None, color_gradient = '1337', box_style = 'classic'):
        '''
        Writes a Graphviz DOT file representing the cluster composition of communities.
        Herein, each node represents a cluster. Its name is a combination of the cluster's ID, followed by the level / iteration it was inserted into the community:

            - The node's size reflects the cluster's cFreq.
            - The node's shape illustrates by which distance metric the cluster was found (if the shape is a point, this illustrates that this cluster was not among the most_frequent_clusters, but only formed during AHC of clusters).
            - The node's color shows the community membership; except for clusters which are larger than self[ 'for IO skip clusters bigger than' ], those are highlighted in grey.
            - The node connecting all clusters is the root (the cluster holding all objects), which is highlighted in white.

        The DOT file may be rendered with "Graphviz" or further processed with other appropriate programs such as e.g. "Gephi".
        If "Graphviz" is available, the DOT file is eventually rendered with "Graphviz"'s dot-algorithm.

        In addition, a expression map for each cluster of the node map is created (via :py:func:`pyGCluster.Cluster.draw_expression_map_for_community_cluster`).

        Those are saved in the sub-folder "communityClusters".

        This function also calls :py:func:`pyGCluster.Cluster.write_legend`,
        which creates a TXT file containing the object composition of all clusters, as well as their frequencies.

        :param filename: file name of the Graphviz DOT file representing the node map, best given with extension ".dot".
        :type filename: string
        :param scaleByFreq: switch to either scale nodes (= clusters) by cFreq or apply a constant size to each node (the latter may be useful to put emphasis on the nodes' shapes).
        :type scaleByFreq: boolean
        :param min_obcofreq_2_plot: if defined, clusters with lower cFreq than this value are skipped, i.e. not plotted.
        :type min_obcofreq_2_plot: float
        :param n_legend_nodes: number of nodes representing the legend for the node sizes. The node sizes themselves encode for the cFreq. "Legend nodes" are drawn as grey boxes.
        :type n_legend_nodes: int

        :param min_value_4_expression_map: lower bound for color coding of values in the expression map. Remember that log2-values are expected, i.e. this value should be < 0.
        :type min_value_4_expression_map: float
        :param max_value_4_expression_map: upper bound for color coding of values in the expression map.
        :type max_value_4_expression_map: float
        :param color_gradient: name of the color gradient used for plotting the expression map.
        :type color_gradient: string
        :param box_style: the way the relative standard deviation is visualized in the expression map. Currently supported are 'modern', 'fusion' or 'classic'.
        :type box_style: string

        :rtype: none
        '''
        self[ 'Function parameters' ][ self.write_dot.__name__ ] = { k : v for k, v in locals().items() if k != 'self' }
        import numpy
        node_templateString = '"{nodeID}" [label="{label}", color="{color}", shape="{shape}", width="{freq}", height="{freq}", fixedsize=true, community={community}, c_members={c_members}, metrix="{metrix}", normalized_max_obCoFreq="{normalized_max_obCoFreq}"];'
        node_templateString_dict = {}
        edge_templateString = '"{parent}" -> "{child}" [color="{color}", arrowsize=2.0];'
        edge_templateString_dict = {}

        if 'Communities' not in self.keys():
            self._print( 'function "build_nodemap()" was not called prior. Building node map with default settings ...', verbosity_level = 0 )
            self.build_nodemap()

        most_frequent_clusters_used_4_nodemap = set( self._get_levelX_clusters( level = 0 ) )

        # assign each distance metric combo a specific shape (if possible):
        metrix2shape = {}
        n_metrices = len( self[ 'Distances' ] )
        if len( self[ 'Distances' ] ) > 3:
            self._print( '[ INFO ] more distance metrics than shapes! All shapes equal "ellipse".', verbosity_level = 1 )
            shapes = [ 'ellipse' for i in range( n_metrices ** n_metrices ) ]
        else:
            shapes = [ 'box', 'ellipse', 'triangle', 'diamond', 'octagon', 'invtriangle', 'invtrapezium' ]
        for i in range( 1, n_metrices + 1 ):
            for metric_combo in itertools.combinations( self[ 'Distances' ] , i ):
                metrix2shape[ ' + '.join( sorted( metric_combo ) ) ] = shapes.pop( 0 )
        self._print( 'metric 2 shape:', metrix2shape , verbosity_level = 1 )
        self[ 'nodemap metric2shape' ] = metrix2shape
        # determine max obCoFreq for proper node scaling:
        sorted_obCoFreqs = sorted( [ self[ 'Communities' ][ name ][ 'highest obCoFreq' ] for name in self[ 'Communities' ] ] )
        max_obCoFreq = float( sorted_obCoFreqs[ -2 ] ) # sorted_obCoFreqs[ -1 ] == root, hence max_obCoFreq would always be cFreq(root) == 2.0!
        # get top, i.e. largest cluster of each community:
        max_level = max( [ name[1] for name in self[ 'Communities' ] ] )
        communities_top_cluster = self._get_levelX_clusters( level = max_level )
        # set colors:
        communities_minus_close2root = [ c for c in  communities_top_cluster if len( c ) < self[ 'for IO skip clusters bigger than' ] ]
        community_colors = self.create_rainbow_colors( n_colors = len( communities_minus_close2root ) )
        name2community_and_color = {}
        for communityID, cluster in enumerate( communities_top_cluster ):
            if cluster in communities_minus_close2root:
                color = community_colors.pop( 0 )
            else:
                color = '#BEBEBE'
            name = ( cluster, max_level )
            communityID_color = ( communityID, color )
            name2community_and_color[ name ] = communityID_color
            for child_name in self._get_descendants_in_community_tree( parent_name = name ):
                name2community_and_color[ child_name ] = communityID_color

        # filter nodes by min_obcofreq_2_plot, and build 'name2nodeID'-dict:
        name2nodeID = {}
        skipped_nodes = set()
        skipped_nodes.add( ( self[ 'Root' ], 0 ) )
        for name in self[ 'Communities' ]:
            name2nodeID[ name ] = len( name2nodeID )
            if min_obcofreq_2_plot > self[ 'Communities' ][ name ][ 'highest obCoFreq' ]:
                community, level = name
                if max_level > level: # prevent that communities are lost if community freq < min_obcofreq_2_plot
                    skipped_nodes.add( name )

        ### write dot file:
        dot_filename = os.path.join( self[ 'Working directory' ], filename )
        with open( dot_filename, 'w' )  as dot:
            ## initialize DOT file:
            print( 'digraph "pyGCluster nodemap" {', file = dot )
            print( 'graph [overlap=Prism, splines=true, ranksep=5.0, nodesep=0.75];', file = dot )
            print( 'node [style=filled]', file = dot )
            scale_factor = 5.
            ## draw nodes:
            for level in range( max_level + 1 ):
                for cluster in self._get_levelX_clusters( level ):
                    name = ( cluster, level )
                    if name in skipped_nodes:
                        continue
                    # draw expression map:
                    if len( cluster ) <= self[ 'for IO skip clusters bigger than' ]:
                        self.draw_expression_map_for_community_cluster( name, min_value_4_expression_map = min_value_4_expression_map, max_value_4_expression_map = max_value_4_expression_map, color_gradient = color_gradient , sub_folder = 'communityClusters', box_style = box_style )

                    node_templateString_dict[ 'nodeID' ] = name2nodeID[ name ]
                    # scale node size:
                    if scaleByFreq:
                        normalized_obCoFreq = self[ 'Communities' ][ name ][ 'highest obCoFreq' ]
                        width = normalized_obCoFreq / max_obCoFreq * scale_factor
                    else:
                        width = 2.5
                    node_templateString_dict[ 'freq' ] = width
                    node_templateString_dict[ 'label' ] = '{0}-{1}'.format( self[ 'Communities' ][ name ][ 'cluster ID' ], level )
                    # determine shape:
                    if cluster in most_frequent_clusters_used_4_nodemap:
                        clusterID = self[ 'Cluster 2 clusterID' ][ cluster ]
                        distances = set()
                        for i in numpy.nonzero( self[ 'Cluster counts' ][ clusterID ] > 0 )[ 0 ]:
                            distance, linkage = self[ 'Distance-linkage combinations' ][ i ].split( '-' )
                            distances.add( distance )
                        distances = ' + '.join( sorted( distances ) )
                        node_templateString_dict[ 'metrix' ] = distances
                        node_templateString_dict[ 'shape' ] = metrix2shape[ distances ]
                    else:
                        node_templateString_dict[ 'metrix' ] = 'None'
                        node_templateString_dict[ 'shape' ] = 'point'
                    # store the cluster's size (in terms of objects describing it), set color and community ID:
                    node_templateString_dict[ 'c_members' ] = len( cluster )
                    communityID, community_color = name2community_and_color[ name ]
                    node_templateString_dict[ 'color' ] = community_color
                    node_templateString_dict[ 'community' ] = communityID
                    node_templateString_dict[ 'normalized_max_obCoFreq' ] = self[ 'Communities' ][ name ][ 'highest obCoFreq' ]
                    # finally insert node into dot-file:
                    print( node_templateString.format( **node_templateString_dict ), file = dot )
            ## insert edges:
            for level in range( 1, max_level + 1 ):
                for parent in self._get_levelX_clusters( level ):
                    parent_name  = ( parent, level )
                    edge_templateString_dict[ 'parent' ] = name2nodeID[ parent_name ]
                    edge_templateString_dict[ 'color' ] = name2community_and_color[ parent_name ][ 1 ]
                    for child in self[ 'Communities' ][ parent_name ][ 'children' ]:
                        child_name  = ( child, level - 1 )
                        if child_name in skipped_nodes:
                            continue
                        edge_templateString_dict[ 'child' ] = name2nodeID[ child_name ]
                        # nut to break: child without direct parent ...
                        if parent_name in skipped_nodes:
                            # find largest parent:
                            communityID, _ = name2community_and_color[ child_name ]
                            # get all community clusters which are attributed the current communityID:
                            community_names = set()
                            for name in name2community_and_color:
                                ID, _ = name2community_and_color[ name ]
                                if ID == communityID and name != child_name and name[ 1 ] > child_name[ 1 ]:
                                    community_names.add( name )
                            # Of those, extract clusters which are NOT to be skipped:
                            potential_parents = community_names - skipped_nodes
                            # get parent with lowest level:
                            min_level = max_level
                            for potential_parent_name in potential_parents:
                                parent, _level = potential_parent_name
                                if min_level > _level:
                                    min_level = _level
                            for potential_parent_name in potential_parents:
                                parent, _level = potential_parent_name
                                if _level == min_level:
                                    edge_templateString_dict[ 'parent' ] = name2nodeID[ potential_parent_name ]
                                    break
                        print( edge_templateString.format( **edge_templateString_dict ), file = dot )

            ## connect largest cluster of each community with root:
            root_name = ( self[ 'Root' ], -1 )
            name2nodeID[ root_name ] = len( name2nodeID )
            node_templateString_dict = {
                'nodeID' : name2nodeID[ root_name ],
                'freq' : scale_factor,
                'label' : 'ROOT',
                'c_members' : self[ 'Root size' ],
                'community' : -1,
                'color' : '#FFFFFF',
                'metrix' : 'ALL',
                'shape' : 'ellipse',
                'normalized_max_obCoFreq' : '-99'
            }
            print( node_templateString.format( **node_templateString_dict ), file = dot )
            edge_templateString_dict = { 'parent' : name2nodeID[ root_name ], 'color' : '#000000' }
            for cluster in communities_top_cluster:
                cluster_name = ( cluster, max_level )
                edge_templateString_dict[ 'child' ] = name2nodeID[ cluster_name ]
                print( edge_templateString.format( **edge_templateString_dict ), file = dot )

            ## add legend for the node size as additional, grey, boxed-sized nodes:
            for i in range( 1, n_legend_nodes + 1 ):
                f =  max_obCoFreq * ( i / float( n_legend_nodes ) ) / max_obCoFreq
                node_templateString_dict = {
                    'nodeID' : 'legend_node_{0}'.format( i ),
                    'freq' : f * scale_factor,
                    'label' : round( f, 4 ),
                    'c_members' : -1,
                    'community' : -1,
                    'color' : '#BEBEBE',
                    'metrix' : 'None',
                    'shape' : 'box',
                    'normalized_max_obCoFreq' : '-99'
                }
                print( node_templateString.format( **node_templateString_dict ), file = dot)
            for i in range( 1, n_legend_nodes ):
                edge_templateString_dict = { 'parent' : 'legend_node_{0}'.format( i ), 'child' : 'legend_node_{0}'.format( i + 1 ), 'color' : '#BEBEBE' }
                print( edge_templateString.format( **edge_templateString_dict ), file = dot )
            ## finalize DOT file:
            print( '}', file = dot )

        self.write_legend(filename = '{0}__legend.txt'.format(filename[:-4]))

        try:
            rendered_filename = os.path.join( self[ 'Working directory' ], '{0}.pdf'.format( filename[ : -4 ] ) )
            out, err = subprocess.Popen( [ 'dot', '-Tpdf', dot_filename, '-o', rendered_filename ], stdout = subprocess.PIPE, stderr = subprocess.PIPE ).communicate()
        except:
            self._print( '[ INFO ] only DOT file created, renderering with Graphviz failed.', verbosity_level = 1 )
        return

    def frequencies(self, identifier = None, clusterID = None, cluster = None):
        '''
        Returns a tuple with (i) the cFreq and (ii) a Collections.DefaultDict containing the DLC:frequency pairs for either
        an identifier, e.g. "JGI4|Chlre4|123456"
        or clusterID
        or cluster.
        Returns 'None' if the identifier is not part of the data set, or clusterID or cluster was not found during iterations.

        Example:

            >>> cFreq, dlc_freq_dict = cluster.frequencies( identifier = 'JGI4|Chlre4|123456' )
            >>> dlc_freq_dict
            ... defaultdict(<type 'float'>,
            ... {'average-correlation': 0.0, 'complete-correlation': 0.0,
            ... 'centroid-euclidean': 0.0015, 'median-euclidean': 0.0064666666666666666,
            ... 'ward-euclidean': 0.0041333333333333335, 'weighted-correlation': 0.0,
            ... 'complete-euclidean': 0.0014, 'weighted-euclidean': 0.0066333333333333331,
            ... 'average-euclidean': 0.0020333333333333332})

        :param identifier: search frequencies by identifier input
        :type identifier: string
        :param clusterID: search frequencies by cluster ID input
        :type clusterID: int
        :param cluster: search frequencies by cluster (tuple of ints) input
        :type cluster: tuple

        :rtype: tuple
        '''
        if identifier == None and clusterID == None and cluster == None:
            self._print( 'invalid call of function "frequencies": neither "identifier", "clusterID" nor "cluster" were given.\n\treturning None ...',
                file = sys.stderr,
                verbosity_level = 0
                )
            return None
        cFreqDict = ddict(float)
        if identifier != None:
            # search by identifier
            ident_index = self[ 'Identifiers' ].index( identifier )
            for cluster, clusterID in self[ 'Cluster 2 clusterID' ].iteritems():
                if ident_index in cluster:
                    for i, method in enumerate(self[ 'Distance-linkage combinations' ]):
                        freq = self[ 'Cluster counts' ][ clusterID ][ i ] / float( self[ 'Iterations' ] )
                        cFreqDict[ method ] += freq
        elif cluster != None:
            clusterID = self[ 'Cluster 2 clusterID' ][ cluster ]
        if clusterID != None:
            for i, dlc in enumerate( self[ 'Distance-linkage combinations' ] ):
                freq = self[ 'Cluster counts' ][ clusterID ][ i ] / float( self[ 'Iterations' ] )
                cFreqDict[ dlc ] = freq
        distance_freqs = { distance : [] for distance in self[ 'Distances' ] }
        for dlc, f in cFreqDict.items():
            distance, linkage = dlc.split( '-' )
            distance_freqs[ distance ].append( f )
        cFreq = sum( [ self.median( f ) for dist, f in distance_freqs.items() ] )
        return cFreq, cFreqDict

    def plot_mean_distributions(self):
        '''
        Creates a density plot of mean values for each condition via rpy2.

        :rtype: none
        '''
        try:
            import rpy2.robjects as robjects
            from rpy2.robjects import r
            from rpy2.robjects.packages import importr
            graphics = importr('graphics')
            grdevices = importr('grDevices')
        except ImportError:
            self._print( '[ WARNING ] since "rpy2" is not available (ImportError), the plot of the distribution of mean values could not be created.', verbosity_level = 0 )
            return

        grdevices.pdf( os.path.join( self[ 'Working directory' ] , 'distribution_of_means.pdf'.format(condition) ) )
        for condition in self[ 'Conditions' ]:
            means = []
            for identifier in self[ 'Data' ]:
                mean, sd = self[ 'Data' ][ identifier ][ condition ]
                means.append( mean )
            graphics.plot(
                                r.density( robjects.FloatVector( means ) ),
                                main = condition,
                                col  = 'blue',
                                xlab = 'Mean values',
                                ylab = 'Density',

            )
        grdevices.dev_off()
        return

    def draw_expression_profiles(self, min_value_4_expression_map = None, max_value_4_expression_map = None):
        '''
        Draws an expression profile plot (SVG) for each community, illustrating the main "expression pattern" of a community.
        Each line in this plot represents an object. The "grey cloud" illustrates the range of the standard deviation of the mean values.
        The plots are named prefixed by "exProf", followed by the community name as it is shown in the node map.

        :param min_value_4_expression_map: minimum of the y-axis (since data should be log2 values, this value should typically be < 0).
        :type min_value_4_expression_map: int
        :param max_value_4_expression_map: maximum for the y-axis.
        :type max_value_4_expression_map: int

        :rtype: none
        '''
        self[ 'Function parameters' ][ self.draw_expression_profiles.__name__ ] = { k : v for k, v in locals().items() if k != 'self' }
        import numpy
        FONT_SIZE = 10
        y_offset = 20
        MIN_V, MAX_V = min_value_4_expression_map, max_value_4_expression_map
        if min_value_4_expression_map == None or max_value_4_expression_map == None:
            # determine min and max for y-axis:
            _yAxisMinMax = set()
            for identifier in self[ 'Data' ]:
                for condition in self[ 'Data' ][ identifier ]:
                    mean, sd = self[ 'Data' ][ identifier ][ condition ]
                    _yAxisMinMax.add( round( mean + sd, 2 ) )
                    _yAxisMinMax.add( round( mean - sd, 2 ) )
            if min_value_4_expression_map == None:
                MIN_V = int( math.ceil( min( _yAxisMinMax ) ) ) - 1
            if max_value_4_expression_map == None:
                MAX_V = int( math.ceil( max( _yAxisMinMax ) ) )
            # give y-axis the same amount in positive and negative direction (e.g. from - 10 to 10):
            if min_value_4_expression_map == None and max_value_4_expression_map == None: # but only if no value is given, otherwise it's probably user-chosen!
                if MAX_V > abs( MIN_V ):
                    MIN_V = MAX_V * -1
                else:
                    MAX_V = MIN_V * -1
        startingX = 100
        startingY = 300 + y_offset # determine lenth of y-axis and y-range, represents zero point
        maxY = ( startingY - y_offset ) * 2
        scalingX = max( [ len( con ) * FONT_SIZE for con in self[ 'Conditions' ] ] ) + 20 # distance between each condition
        scalingY = ( maxY - ( startingY - y_offset ) ) / float( MAX_V ) * -1 # has to be negative!

        def svg_text(x, y, text):
            return '<text x="{0}" y="{1}"> {2} </text>'.format( x, y, text )

        def svg_line(x1, y1, x2, y2):
            return '<line x1="{0}" y1="{1}" x2="{2}" y2="{3}" style="stroke:#000000"/>'.format( x1, y1, x2, y2 )

        def svg_comment(text):
            return '<!-- {0} -->'.format( text )

        def min_max_ratioWithSD(ratios, SDs):
            ratios_plus_SD = [ ratio + SDs[ i ] for i, ratio in enumerate( ratios ) ]
            ratios_minus_SD = [ ratio - SDs[ i ] for i, ratio in enumerate( ratios ) ]
            return min( ratios_minus_SD ), max( ratios_plus_SD )

        n_conditions = len( self[ 'Conditions' ] )
        max_level = max( [ name[1] for name in self[ 'Communities' ] ] )
        for cluster in self._get_levelX_clusters( max_level ):
            if len( cluster ) > self[ 'for IO skip clusters bigger than' ]:
                continue
            shape = ( len( cluster ), len( self[ 'Conditions' ] ) )
            ratios = numpy.zeros( shape )
            SDs = numpy.zeros( shape )
            identifiers = []
            for row_index, identifier_index in enumerate( cluster ):
                identifier = self[ 'Identifiers' ][ identifier_index ]
                for col_index, condition in enumerate( self[ 'Data' ][ identifier ] ):
                    mean, sd = self[ 'Data' ][ identifier ][ condition ]
                    ratios[ row_index ][ col_index ] = mean
                    SDs[ row_index ][ col_index ] = sd
                addOn = ''
                try:
                    addOn = self[ 'Additional Labels' ][ self['Identifiers'][ index ] ]
                    if type( addOn ) == type( list() ) or type( addOn ) == type( set() ):
                        addOn = ".oOo.".join( list( set( addOn ) ) )
                except:
                    pass
                if addOn:
                    identifiers.append( '{0}___{1}'.format( identifier, addOn ) )
                else:
                    identifiers.append( identifier )

            ### draw expression profile:
            communityID = self[ 'Communities' ][ ( cluster, max_level ) ][ 'cluster ID' ]
            n_values = len( ratios )
            with open( os.path.join( self[ 'Working directory' ] , 'exProf_{0}-{1}.svg'.format( communityID, max_level ) ), 'w') as fout:
                width = startingX + scalingX * ( n_conditions -1 ) + len( self[ 'Conditions' ][ -1 ] ) * FONT_SIZE + max( [ len( i ) * FONT_SIZE for i in identifiers ] ) + 10
                s = '<svg xmlns="http://www.w3.org/2000/svg" version="1.1" font-size="{2}px" font-family="Verdana" width="{0}" height="{1}">'
                print( s.format( width, maxY + y_offset + FONT_SIZE, FONT_SIZE ), file = fout )
                ## draw SD-cloud:
                # determine min and max ratio + SD:
                print( svg_comment( 'SD CLOUD:' ), file = fout )
                for i in range( n_conditions - 1 ):
                    y1_min, y1_max = min_max_ratioWithSD( [ ratios[ j ][ i ] for j in range( n_values ) ], [ SDs[ j ][ i ] for j in range( n_values ) ] )
                    y2_min, y2_max = min_max_ratioWithSD( [ ratios[ j ][ i + 1 ] for j in range( n_values ) ], [ SDs[ j ][ i + 1 ] for j in range( n_values ) ] )
                    s = '<path d="M{x1} {y1_min} L{x2} {y2_min} L{x2} {y2_max} L{x1} {y1_max} Z" fill="{fill}"/>'
                    d = { 'fill' : '#D3D3D3'}
                    d[ 'x1' ] = startingX + i*scalingX
                    d[ 'x2' ] = startingX+(i+1)*scalingX
                    d[ 'y1_min' ] = startingY + y1_min*scalingY
                    d[ 'y1_max' ] = startingY + y1_max*scalingY
                    d[ 'y2_min' ] = startingY + y2_min*scalingY
                    d[ 'y2_max' ] = startingY + y2_max*scalingY
                    print( s.format( **d ), file = fout )

                ## draw expression profile lines:
                print( svg_comment( 'EXPRESSION PROFILE LINES:' ), file = fout )
                for i in range( n_conditions - 1 ):
                    for j in range( n_values ):
                        d = {}
                        d[ 'x1' ] = startingX + i * scalingX
                        d[ 'x2' ] = startingX + ( i + 1 ) * scalingX
                        d[ 'y1' ] = startingY + ratios[ j ][ i ] * scalingY
                        d[ 'y2' ] = startingY + ratios[ j ][ i + 1 ] * scalingY
                        print( svg_line( x1 = d[ 'x1' ], y1 = d[ 'y1' ], x2 = d[ 'x2' ], y2 = d[ 'y2' ] ), file = fout )

                ## add legend:
                print( svg_comment( 'LEGEND:' ), file = fout )
                # first, collect all values to plot -> to allow removing overlapping identifiers:
                legend = []
                for i, identifier in enumerate( identifiers ):
                    _last_ratio = ratios[ i ][ -1 ]
                    _x = startingX + scalingX * ( n_conditions - 1 ) + 2
                    _y = startingY + _last_ratio * scalingY
                    legend.append( ( _y, _x, identifier ) )
                legend.sort()
                # get all y-differences:
                y_differences = []
                for i, ( y, x, identifier ) in enumerate( legend[ : -1 ] ):
                    y_differences.append( legend[ i + 1 ][ 0 ] - y )
                # max font size for legend is the minimum y distance -> no overlap!
                legend_maxFontSize = int( round( min( y_differences ) ) )
                if legend_maxFontSize == 0:
                    legend_maxFontSize = 1
                # plot legend
                for y, x, identifier in legend:
                    print( '<text x="{0}" y="{1}" font-size="{3}px">{2}</text>'.format( x, y, identifier, legend_maxFontSize ), file = fout )

                ## plot axis:
                print( svg_comment( 'AXES:' ), file = fout )
                # y-axis:
                print(svg_line( x1 = 50, y1 = startingY + MAX_V * scalingY, x2 = 50, y2 = maxY + y_offset), file = fout )
                # y-axis - ticks:
                y_ticks_per_unit = 2
                for i in range( 1, MAX_V * y_ticks_per_unit + 1 ):
                    _ratio = float( i ) / y_ticks_per_unit
                    _y =  startingY + _ratio * scalingY
                    print( svg_text( x = 0, y = _y + FONT_SIZE // 2, text = '+{0}'.format( _ratio ) ), file = fout )
                    print( svg_line( x1 = 40, y1 = _y, x2 = 60, y2 = _y ), file = fout )
                for i in range( 1, abs( MIN_V ) * y_ticks_per_unit + 1 ):
                    _ratio = float( i ) / y_ticks_per_unit * -1
                    _y =  startingY + _ratio * scalingY
                    print( svg_text( x = 0, y = _y + FONT_SIZE // 2, text = _ratio), file = fout )
                    print( svg_line( x1 = 40, y1 = _y, x2 = 60, y2 = _y), file = fout )
                print( svg_text( x = 0, y = startingY + FONT_SIZE // 2, text = 0.0 ), file = fout )
                print( svg_line( x1 = 40, y1 = startingY, x2 = 60, y2 = startingY ), file = fout )
                # zero-line:
                print( svg_line( x1 = 50, y1 = startingY, x2 = startingX + scalingX * ( n_conditions - 1 ), y2 = startingY ), file = fout )
                # x-axis = conditions:
                for i, condition in enumerate( self[ 'Conditions' ] ):
                    _x = startingX + scalingX * i
                    print( svg_text( x= _x + 2, y = maxY + y_offset + FONT_SIZE, text = condition), file = fout )
                    s = '<line x1="{0}" y1="{1}" x2="{2}" y2="{3}" style="stroke-dasharray: 5, 5; stroke:#000000"/>'
                    print( s.format( _x, startingY + MAX_V * scalingY, _x, maxY + y_offset), file = fout )

                print( '</svg>', file = fout )
        self._print( '... community expression profile plots saved in "{0}"'.format( self[ 'Working directory' ] ), verbosity_level = 1 )
        return

    def do_it_all(self, working_directory = None,
                    distances = None, linkages = None, function_2_generate_noise_injected_datasets = None,
                    min_cluster_size = 4, alphabet = None, force_plotting = False, min_cluster_freq_2_retain = 0.001,
                    pickle_filename = 'pyGCluster_resampled.pkl', cpus_2_use = None, iter_max = 250000,
                    iter_tol = 0.01 / 100000, iter_step = 5000, iter_top_P = 0.001, iter_window = 50000, iter_till_the_end = False,
                    top_X_clusters = 0, threshold_4_the_lowest_max_freq = 0.01,
                    starting_min_overlap = 0.1, increasing_min_overlap = 0.05,
                    color_gradient = '1337', box_style = 'classic',
                    min_value_4_expression_map = None, max_value_4_expression_map = None, additional_labels = None
        ):
        '''
        Evokes all necessary functions which constitute the main functionality of pyGCluster.
        This is AHC clustering with noise injection and a variety of DLCs,
        in order to identify highly reproducible clusters,
        followed by a meta-clustering of highly reproducible clusters into so-called 'communities'.

        The functions that are called are:

           - :py:func:`pyGCluster.Cluster.resample`
           - :py:func:`pyGCluster.Cluster.build_nodemap`
           - :py:func:`pyGCluster.Cluster.write_dot`
           - :py:func:`pyGCluster.Cluster.draw_community_expression_maps`
           - :py:func:`pyGCluster.Cluster.draw_expression_profiles`

        For a complete list of possible
        Distance matrix calculations
        see: http://docs.scipy.org/doc/scipy/reference/spatial.distance.html
        or Linkage methods
        see: http://docs.scipy.org/doc/scipy/reference/generated/scipy.cluster.hierarchy.linkage.html

        .. note ::
            If memory is of concern (e.g. for a large dataset, > 5000 objects), cpus_2_use should be kept low.

        :param distances: list of distance metrices, given as strings, e.g. [ 'correlation', 'euclidean' ]
        :type distances: list
        :param linkages: list of distance metrices, given as strings, e.g. [ 'average', 'complete', 'ward' ]
        :type linkages: list
        :param function_2_generate_noise_injected_datasets: function to generate noise-injected datasets. If None (default), Gaussian distributions are used.
        :type function_2_generate_noise_injected_datasets: function
        :param min_cluster_size: minimum size of a cluster, so that it is included in the assessment of cluster reproducibilities.
        :type min_cluster_size: int
        :param alphabet: alphabet used to convert decimal indices to characters to save memory. Defaults to string.printable, without ','.
        :type alphabet: string

        .. note ::
            If alphabet contains ',', this character is removed from alphabet, because the indices comprising a cluster are saved comma-seperated.

        :param force_plotting: the convergence plot is created after each iter_step iteration (otherwise only when convergence is detected).
        :type force_plotting: boolean
        :param min_cluster_freq_2_retain: ]0, 1[ minimum frequency of a cluster (only the maximum of the dlc-frequencies matters here) it has to exhibit to be stored in pyGCluster once all iterations are finished.
        :type min_cluster_freq_2_retain: float
        :param cpus_2_use: number of threads that are evoked in the re-sampling routine.
        :type cpus_2_use: int
        :param iter_max: maximum number of re-sampling iterations.
        :type iter_max: int

        Convergence determination:

        :param iter_tol: ]0, 1e-3[ value for the threshold of the median of normalized slopes, in order to declare convergence.
        :type iter_tol: float
        :param iter_step: number of iterations each multiprocess performs and simultaneously the interval in which to check for convergence.
        :type iter_step: int
        :param iter_top_P: ]0, 1[ for the convergence estmation, the amount of most frequent clusters is examined. This is the threshold for the minimum frequency of a cluster to be included.
        :type iter_top_P: float
        :param iter_window: size of the sliding window in iterations. The median is obtained from normalized slopes inside this window - *should be a multiple of iter_step*
        :type iter_window: int
        :param iter_till_the_end: if set to True, the convergence determination is switched off; hence, re-sampling is performed until iter_max is reached.
        :type iter_till_the_end: boolean

        Output/Plotting:

        :param pickle_filename: Filename of the output pickle object
        :type pickle_filename: string
        :param top_X_clusters: Plot of the top X clusters in the sorted list (by freq) of clusters having a maximum cluster frequency of at least threshold_4_the_lowest_max_freq (clusterfreq-plot is still sorted by size).
        :type top_X_clusters: int
        :param threshold_4_the_lowest_max_freq: ]0, 1[ Clusters must have a maximum frequency of at least threshold_4_the_lowest_max_freq to appear in the plot.
        :type threshold_4_the_lowest_max_freq: float
        :param min_value_4_expression_map: lower bound for color coding of values in the expression map. Remember that log2-values are expected, i.e. this value should be < 0!
        :type min_value_4_expression_map: float
        :param max_value_4_expression_map: upper bound for color coding of values in the expression map.
        :type max_value_4_expression_map: float
        :param color_gradient: name of the color gradient used for plotting the expression map. Currently supported are default, Daniel, barplot, 1337, BrBG, PiYG, PRGn, PuOr, RdBu, RdGy, RdYlBu, RdYlGn and Spectral
        :type color_gradient: string
        :param expression_map_filename: file name for expression map. .svg will be added if required.
        :type expression_map_filename: string
        :param legend_filename: file name for legend .svg will be added if required.
        :type legend_filename: string
        :param box_style: the way the relative standard deviation is visualized in the expression map. Currently supported are 'modern', 'fusion' or 'classic'.
        :type box_style: string
        :param starting_min_overlap: ]0, 1[ minimum required relative overlap between clusters so that they are assigned the same community. The relative overlap is defined as the size of the overlap between two clusters, divided by the size of the larger cluster.
        :type starting_min_overlap: float
        :param increasing_min_overlap: defines the increase of the required overlap between communities
        :type increasing_min_overlap: float
        :param additional_labels: dictionary, where additional labels can be defined which will be added in the expression map plots to the gene/protein names
        :type additional_labels: dict

        :rtype: None

        For more information to each parameter, please refer to :py:func:`pyGCluster.Cluster.resample`,
        and the subsequent functions:
        :py:func:`pyGCluster.Cluster.build_nodemap`,
        :py:func:`pyGCluster.Cluster.write_dot`,
        :py:func:`pyGCluster.Cluster.draw_community_expression_maps`,
        :py:func:`pyGCluster.Cluster.draw_expression_profiles`.

        '''
        if working_directory != None:
            self[ 'Working directory' ] = working_directory
        if distances == None:
            distances = [ 'euclidean', 'correlation' ]
        if linkages == None:
            linkages = [ 'complete', 'average', 'weighted', 'centroid', 'median', 'ward' ]
        if additional_labels != None:
            self[ 'Additional Labels' ] = additional_labels
        self._print( 'RESAMPLING ...', verbosity_level = 2 )
        self.resample(
            distances                                   = distances,
            linkages                                    = linkages,
            function_2_generate_noise_injected_datasets = function_2_generate_noise_injected_datasets,
            alphabet                                    = alphabet,
            iter_max                                    = iter_max,
            iter_top_P                                  = iter_top_P,
            iter_step                                   = iter_step,
            iter_tol                                    = iter_tol,
            iter_window                                 = iter_window,
            min_cluster_size                            = min_cluster_size,
            min_cluster_freq_2_retain                   = min_cluster_freq_2_retain,
            pickle_filename                             = pickle_filename,
            cpus_2_use                                  = cpus_2_use,
            iter_till_the_end                           = iter_till_the_end
        )
        self._print( 'Resampling done.', verbosity_level = 2 )
        self._print( '\nplotting cluster frequencies, building node map, drawing expression maps ...', verbosity_level = 2 )
        self.plot_clusterfreqs(
            min_cluster_size                    = min_cluster_size,
            top_X_clusters                      = top_X_clusters,
            threshold_4_the_lowest_max_freq     = threshold_4_the_lowest_max_freq,
        )
        self.build_nodemap(
            min_cluster_size = min_cluster_size,
            top_X_clusters                      = top_X_clusters,
            threshold_4_the_lowest_max_freq     = threshold_4_the_lowest_max_freq,
            starting_min_overlap                = starting_min_overlap,
            increasing_min_overlap              = increasing_min_overlap
        )
        dot_filename = 'nodemap_minSize{0}_top{1}_top{2:.0f}promille.dot'.format( min_cluster_size, top_X_clusters, threshold_4_the_lowest_max_freq * 1000 )
        self.write_dot(
            filename                    = dot_filename,
            min_value_4_expression_map  = min_value_4_expression_map,
            max_value_4_expression_map  = max_value_4_expression_map,
            color_gradient              = color_gradient,
            box_style                   = box_style
        )
        self.draw_community_expression_maps(
            min_value_4_expression_map  = min_value_4_expression_map,
            max_value_4_expression_map  = max_value_4_expression_map,
            color_gradient              = color_gradient,
            box_style                   = box_style
        )
        self.draw_expression_profiles(
            min_value_4_expression_map = min_value_4_expression_map,
            max_value_4_expression_map = max_value_4_expression_map
        )
        return

    def info(self):
        '''
        Prints some information about the clustering via pyGCluster:

            - number of genes/proteins clustered
            - number of conditions defined
            - number of distance-linkage combinations
            - number of iterations performed

        as well as some information about the communities, the legend for the shapes of nodes in the node map and the way the functions were called.

        :rtype: none
        '''
        self._print( '[ INFO ] {0:*^100}'.format( ' info function START ' ), verbosity_level = 0 )
        self._print('''
            {0:>9} identifiers were used to cluster
            {1:>9} conditions were defined
            {2:>9} linkage - distance def combos were used
            {3:>9} iterations were peformed

            '''.format(
                len( self[ 'Identifiers' ] ),
                len( self[ 'Conditions' ] ),
                len( self[ 'Distance-linkage combinations' ] ),
                self[ 'Iterations' ]
            ), verbosity_level = 0
        )
        self._print( 'Results are saved in the folder: "{0}"'.format( self[ 'Working directory' ] ), verbosity_level = 0 )
        if 'Communities' in self.keys() and self[ 'Communities' ] != {}:
            max_level = max( [ name[1] for name in self[ 'Communities' ] ] )
            communities_top_cluster = self._get_levelX_clusters( level = max_level )
            communities_minus_close2root = [ c for c in  communities_top_cluster if len( c ) < self[ 'for IO skip clusters bigger than' ] ]
            s = '{3} most_frequent_clusters were combined into {0} communities. {1} of those communities contain more than {2} objects (i.e. are "close to root" communities).'
            n_communities = len( communities_top_cluster)
            self._print( s.format( n_communities, n_communities - len( communities_minus_close2root ), self[ 'for IO skip clusters bigger than' ], len( self._get_levelX_clusters( level = 0 ) ) ), verbosity_level = 0 )
            self._print( 'See below for the parameters that were used to form communities (function "build_nodemap").', verbosity_level = 0 )
        else:
            self._print( 'Communities were not yet formed.', verbosity_level = 0 )
        if 'nodemap metric2shape' in self.keys():
            self._print( 'The legend for the node shapes in the DOT file is:', verbosity_level = 0 )
            for metric, shape in self[ 'nodemap metric2shape' ]:
                self._print( ' - clusters that are found by distance metric(s): "{0}" are visualized as "{1}"'.format( metric, shape ), verbosity_level = 0 )
        self._print( 'Values of the parameters of the functions that were already called:', verbosity_level = 0 )
        for function_name in self[ 'Function parameters' ]:
            self._print( '\t- function {0} was called with ...'.format( function_name ), verbosity_level = 0 )
            for kw, value in sorted( self[ 'Function parameters' ][ function_name ].items() ):
                self._print( '\t\t- - keyword: "{0}", value: "{1}".'.format( kw, value ), verbosity_level = 0 )
        self._print( '[ INFO ] {0:*^100}'.format( ' info function END ' ), verbosity_level = 0 )
        return

    def save(self, filename = 'pyGCluster.pkl'):
        '''
        Saves the current pyGCluster.Cluster object in a Pickle object.

        :param filename: may be either a simple file name ("example.pkl") or a complete path (e.g. "/home/user/Desktop/example.pkl"). In the former case, the pickle is stored in pyGCluster's working directory.
        :type filename: string

        :rtype: none
        '''
        tmp = {}
        for key in self.keys():
            tmp[ key ] = self[ key ]
        if not os.path.split( filename )[ 0 ]:
            with open( os.path.join( self[ 'Working directory' ], filename ), 'wb' ) as fout:
                pickle.dump( tmp, fout )
            self._print( 'pyGCluster pickled in: "{0}"'.format( os.path.join( self[ 'Working directory' ], filename ) ), verbosity_level = 1 )
        else:
            with open( filename, 'wb' ) as fout:
                pickle.dump( tmp, fout )
            self._print( 'pyGCluster pickled in: "{0}"'.format( filename ), verbosity_level = 1 )
        return

    def load(self, filename):
        '''
        Fills a pyGCluster.Cluster object with the session saved as "filename".
        If "filename" is not a complete path, e.g. "example.pkl" (instead of "/home/user/Desktop/example.pkl"), the directory given by self[ 'Working directory' ] is used.

        .. note ::
            Loading of pyGCluster has to be performed as a 2-step-procedure:
                >>> LoadedClustering = pyGCluster.Cluster()
                >>> LoadedClustering.load( "/home/user/Desktop/example.pkl" )

        :param filename: may be either a simple file name ("example.pkl") or a complete path (e.g. "/home/user/Desktop/example.pkl").
        :type filename: string

        :rtype: none
        '''
        _dir, _file = os.path.split( filename )
        if _dir:
            with open( filename, 'rb' ) as fin:
                tmp = pickle.load( fin )
        else:
            with open( os.path.join( self[ 'Working directory' ], filename ), 'rb' ) as fin:
                tmp = pickle.load( fin )
        for key in tmp.keys():
            self[ key ] = tmp[ key ]
        self._print( 'pyGCluster loaded.', verbosity_level = 1 )
        return

    def median(self, _list):
        '''
        Returns the median from a list of numeric values.

        :param _list:
        :type _list: list

        :rtype: int / float
        '''
        _list = sorted( _list )
        length = len( _list )
        value = None
        if length % 2 == 0:
            # even !
            value = ( _list[ length // 2 ] + _list[ length // 2 - 1 ] ) / 2.0
        else:
            # odd !
            value = _list[ length // 2 ]
        return value

    def _print(self, *args, **kwargs):
        '''
        Internal print function which implements the "verbosity_level" parameter.
        :rtype: none
        '''
        if kwargs[ 'verbosity_level' ] <= self[ 'Verbosity level' ]:
            del kwargs[ 'verbosity_level' ]
            print( *args, **kwargs )
        return

if __name__ == '__main__':
    #invoke the freeze_support funtion for windows based systems
    try:
        sys.getwindowsversion()
        multiprocessing.freeze_support()
    except:
        pass

    x = Cluster()
    exit()
<|MERGE_RESOLUTION|>--- conflicted
+++ resolved
@@ -697,11 +697,9 @@
                 for conPos, condition in enumerate( conditions ):
                     try:
                         ratio, std = data[ identifier ][ condition ]
-<<<<<<< HEAD
-                        insertion_point = int(len( expProf[ identifier ][ -1 ] ) / 2)
-=======
+
                         insertion_point = int( len( expProf[ identifier ][ -1 ] ) / 2 )
->>>>>>> 777ae651
+
                         # first entry in profile
                         expProf[ identifier ][ -1 ].insert( insertion_point,  ratio - std )
                         expProf[ identifier ][ -1 ].insert( insertion_point,  ratio + std )
